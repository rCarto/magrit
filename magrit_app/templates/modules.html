--- conflicted
+++ resolved
@@ -7,15 +7,7 @@
     <title> {{ app_name }} </title>
     <link rel="icon" type="image/png" href="static/img/favicon.png" />
     <link href="static/css/scoped-bootstrap.min.css" rel="stylesheet" type="text/css">
-<<<<<<< HEAD
-<<<<<<< 12e430d3c8dc95895889b9ebadf65fe6d2cb43b2
-	<link href="static/css/style.cc4b3197e1f3.min.css" rel="stylesheet"  type="text/css">
-=======
-	<link href="static/css/style.bd4852914ed3.min.css" rel="stylesheet"  type="text/css">
->>>>>>> Layout features
-=======
-	<link href="static/css/style.bd4852914ed3.min.css" rel="stylesheet"  type="text/css">
->>>>>>> 3b700beb
+	<link href="static/css/style.3c46c09dcd03.min.css" rel="stylesheet"  type="text/css">
     <link href="static/css/vanilla-dataTables.min.css" rel="stylesheet" type="text/css">
     <link href="static/css/alertify.min.css" rel="stylesheet" type="text/css">
     <link href="static/css/semantic.min.css" rel="stylesheet" type="text/css">
@@ -56,12 +48,7 @@
           <span style="color:red">To use Magrit, you need to have JavaScript enabled in your browser.</span>
         </div>
       </noscript>
-<<<<<<< HEAD
     <script  src="static/js/lib/bootstrap-native3.mod.min.js"></script>
 	<script  src="/static/js/app.cc4b3197e1f3.js"></script>
-=======
-    <script  src="static/js/lib/bootstrap-native.mod.min.js"></script>
-	<script  src="/static/js/app.bd4852914ed3.js"></script>
->>>>>>> 3b700beb
 </body>
 </html>