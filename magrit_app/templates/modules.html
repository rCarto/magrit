--- conflicted
+++ resolved
@@ -7,11 +7,7 @@
     <title> {{ app_name }} </title>
     <link rel="icon" type="image/png" href="static/img/favicon.png" />
     <link href="static/css/scoped-bootstrap.min.css" rel="stylesheet" type="text/css">
-<<<<<<< HEAD
-	<link href="static/css/style.904948941523.min.css" rel="stylesheet"  type="text/css">
-=======
-	<link href="static/css/style.714ce1bebab4.min.css" rel="stylesheet"  type="text/css">
->>>>>>> f4922c41
+	<link href="static/css/style.0845edbb9e79.min.css" rel="stylesheet"  type="text/css">
     <link href="static/css/_vanilla-dataTables.min.css" rel="stylesheet" type="text/css">
     <link href="static/css/alertify.min.css" rel="stylesheet" type="text/css">
     <link href="static/css/semantic.min.css" rel="stylesheet" type="text/css">
@@ -55,10 +51,6 @@
         </div>
       </noscript>
     <script  src="static/js/lib/bootstrap-native3.mod.min.js"></script>
-<<<<<<< HEAD
-	<script  src="static/js/app.904948941523.js"></script>
-=======
-	<script  src="static/js/app.714ce1bebab4.js"></script>
->>>>>>> f4922c41
+	<script  src="static/js/app.0845edbb9e79.js"></script>
 </body>
 </html>