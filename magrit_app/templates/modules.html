--- conflicted
+++ resolved
@@ -51,10 +51,6 @@
           <span style="color:red">To use Magrit, you need to have JavaScript enabled in your browser.</span>
         </div>
       </noscript>
-<<<<<<< HEAD
-  	<script  src="/static/js/app.02491ba87dce.js"></script>
-=======
-  	<script  src="/static/js/app.9b46f5aab883.js"></script>
->>>>>>> 83c757ee
+  	<script  src="/static/js/app.69423693b75e.js"></script>
 </body>
 </html>