--- conflicted
+++ resolved
@@ -121,11 +121,7 @@
                 <div id="content" class="content">
                     <main>
                         <a class="header" href="carto/grid_pt_fr.html#analyse-dun-semi-de-points-à-travers-un-maillage" id="analyse-dun-semi-de-points-à-travers-un-maillage"><h1>Analyse d'un semi de points à travers un maillage</h1></a>
-<<<<<<< HEAD
 <p>Cette méthode d'analyse permet de transformer et de reporter les informations contenues dans un semi de points sur un maillage choisi par l'utilisateur.</p>
-=======
-<p>Cette méthode d'analyse permet de transformer et reporter les informations contenues dans un semi de points sur un maillage choisi par l'utilisateur.</p>
->>>>>>> 9356d6e4
 <p>Deux possibilités sont offertes à l'utilisateur concernant le choix du maillage à utiliser :</p>
 <ul>
 <li>utilisation d'une grille régulière (choix de la taille et de la forme des carreaux) créée par l'application</li>
