body {
    height:100%;
    width:100%;
    margin:0px;
    padding:0px;
    font-family:"palatino linotype", palatino, serif;
    color: black;
    background: #e3e3da;
    -webkit-text-rendering: optimizeLegibility;
    -moz-text-rendering: optimizeLegibility;
    text-rendering: optimizeLegibility;
}

/*  Style for sliders */
input[type=range] {
  -webkit-appearance: none;
  width: 100%;
  margin: 9px 5px 9px 0;
}
input[type=range]:focus {
  outline: none;
}
input[type=range]::-webkit-slider-runnable-track {
  width: 100%;
  height: 4px;
  cursor: pointer;
  box-shadow: 1px 1px 2px #000000, 0px 0px 1px #0d0d0d;
  background: #3071a9;
  border-radius: 1.4px;
  border: 0.2px solid #010101;
}
input[type=range]::-webkit-slider-thumb {
  box-shadow: 1px 1px 1px #000000, 0px 0px 1px #0d0d0d;
  border: 0.5px solid #000000;
  height: 18px;
  width: 8px;
  border-radius: 3px;
  background: #ffffff;
  cursor: pointer;
  -webkit-appearance: none;
  margin-top: -9.2px;
}
input[type=range]:focus::-webkit-slider-runnable-track {
  background: #367ebd;
}
input[type=range]::-moz-range-track {
  width: 100%;
  height: 4px;
  cursor: pointer;
  box-shadow: 1px 1px 2px #000000, 0px 0px 1px #0d0d0d;
  background: #3071a9;
  border-radius: 1.4px;
  border: 0.2px solid #010101;
}
input[type=range]::-moz-range-thumb {
  box-shadow: 1px 1px 1px #000000, 0px 0px 1px #0d0d0d;
  border: 0.5px solid #000000;
  height: 18px;
  width: 8px;
  border-radius: 3px;
  background: #ffffff;
  cursor: pointer;
}
input[type=range]::-ms-track {
  width: 100%;
  height: 4px;
  cursor: pointer;
  background: transparent;
  border-color: transparent;
  color: transparent;
}
input[type=range]::-ms-fill-lower {
  background: #2a6495;
  border: 0.2px solid #010101;
  border-radius: 2.8px;
  box-shadow: 1px 1px 2px #000000, 0px 0px 1px #0d0d0d;
}
input[type=range]::-ms-fill-upper {
  background: #3071a9;
  border: 0.2px solid #010101;
  border-radius: 2.8px;
  box-shadow: 1px 1px 2px #000000, 0px 0px 1px #0d0d0d;
}
input[type=range]::-ms-thumb {
  box-shadow: 1px 1px 1px #000000, 0px 0px 1px #0d0d0d;
  border: 0.5px solid #000000;
  height: 18px;
  width: 8px;
  border-radius: 3px;
  background: #ffffff;
  cursor: pointer;
  height: 4px;
}
input[type=range]:focus::-ms-fill-lower {
  background: #3071a9;
}
input[type=range]:focus::-ms-fill-upper {
  background: #367ebd;
}
/*  End of style for sliders */

#header {
    width: 100%;
    height: 40px;
    font-weight: bold;
    color: rgb(0, 0, 0);
    box-sizing: border-box;
    background-color : #000;
    line-height: 30px;
    text-align: left;
    font-family: "Inconsolata", Verdana, Tahoma;
    letter-spacing: 3px;
}

#page {
    width: 100%;
    height : auto;
    float: left;
    text-align:center;
}

#menu {
    position: absolute;
    padding: 5px 2.5px 5px 2.5px;
    width: 345px;
    font-size: 11px;
}

#map {
    padding: 0px;
    left: 355px;
    margin-top: 5px;
    background-color: white;
    position: relative;
    border: 1px solid lightgrey;
}

.user_panel{
    text-align: left;
    line-height: 14px;
}

h1.menu {
    color:#2e91ce;
    font-size:15px;
}

a.logo {
    position: absolute;
    left : 0px;
    top : 0px;
    height:30px;
    padding:0px;
    vertical-align:middle;
    font-weight : bold;
    font-family: 'Helvetica Neue', sans-serif;
    font-size: 20px;
    margin-left:5px
}

.icon {
    box-sizing: border-box;
    padding:10px;
    box-sizing: border-box;
    text-align:center;
    vertical-align:middle;
    display:inline-block;
}

#footer {
    font-family: 'Enriqueta', arial, serif;
    line-height: 1.25;
    margin: 10px;
    font-size: 11px;
    font-weight: bold;
    color : #96a0a8;
    margin: 0;
}

.item-menu {
    margin: auto;
    vertical-align:middle;
    float:right;
    font-size: 12px;
    letter-spacing: 2px;
    margin-left: 6px;
}

h1 {
    font-family: 'Enriqueta', arial, serif;
    line-height: 1.25;
    margin: 0 0 10px;
    font-size: 40px;element
    font-weight: bold;
}

h2{
    font-family: 'Enriqueta', arial, serif;
    font-size: 16px;
    color : #2e91ce;
    font-weight: bold;
}

h3{
    font-family: 'Enriqueta', arial, serif;
    font-size: 13px;
    color : #2e91ce;
    font-weight: bold;
}


a.menu {
    line-height:30px;
    color: white;
}

#section1 {
    padding: 0.9em 0.8em 0.8em 0.8em;
}

#section2 {
    padding: 2px 8px;
}

#section2 input[type="text"], #section2 input[type="number"],
#section2 input[type="color"], #section2 select {
    position: absolute;
    right: 20px;
    margin: auto;
    min-width: 40px;
    font-size: 11.5px;
}

.form-rendering {
    //clear: both;
    position: relative;
    padding: 0px 2px 10px;
}

.params_section2.inactive {
  display: none;
}

p.params_section2 {
  margin: 15px 0;
}

p.params_section2 > span {
  vertical-align: -moz-middle-with-baseline;
}

#section3 {
    padding: 0.8em 0.5em 0.8em 0.5em;
}

#section4 {
    font-size: 11.5px;
    padding: 0.8em 1.2em 0.8em 1.2em;
}

.list_elem_section4 {
    display: inline-flex;
    margin: 2px;
}

#section5 {
    padding: 0.8em 1.2em 0.8em 1.2em;
}

#section5 input[type="text"], #section5 input[type="number"], #section5 select {
    margin-left: 5px;
}

#overlay, .overlay_drop {
    width: 100%;
    height: 100%;
    position: fixed;
    z-index: 0;
    top: 0;
    left: 0;
    //background: rgba(0, 0, 0, 0.33);
    background: rgba(197, 69, 168, 0.47);
    font-family: Dosis;
    font-size: 20px;
}

.zoom_button,.info_button,.hand_button,.brush_zoom_button {
    font-size: 18px;
    font-weight: bold;
    width: 30px;
    height: 30px;
    text-align: center;
    background-color: #000;
    color: #ffffff;
    border-radius: 10%;
    border: solid 0px;
}

.const_buttons {
    border-radius: 10%;
    height: 30px;
    border-color:transparent;
}

#trash_button,#zoom_fit_button,.style_button,
.style_target_layer,#legend_button,.active_button, #browse_data_button {
    margin-left: 1.5px;
    float: right;
}

.ico_type {
    margin-top: 2px;
    margin-right: 3px;
    float: left;
}

.popup.active {
    background: rgba(220, 220, 220, 0.94) none repeat scroll 0% 0%;
    border: 3px;
    padding: 20px;
    color: black;
    border-radius: 2%;
    font: 12px "Enriqueta", arial, sans-serif;
}

.header_options_right {
    clear: both;
    float: right;
    display:inline;
    color: #99a8c4;
    font-size:12px;
    margin: auto;
}

.header_options_projection {
    position: absolute;
    left: 350px;
    top: 0px;
    color: #99a8c4;
    margin: auto;
}

#info_features {
    position: absolute;
    cursor: default;
    right: 34px;
    top: 45px;
    border-radius: 9px;
    background-color: rgba(255, 255, 255, 0.5);
    border: 1px solid #999;
    font: 14px 'Source Sans Pro', Helvetica, sans-serif;
    padding-right:20px;
    padding-left:20px;
    color:black;
}

#sortable {
    list-style-type:none;
    margin:auto;
    padding:0;
    width:100%;
    border-radius:10%
}

#sortable li {
    margin: 5px 0 5px 0;
    padding: 5px;
    font-size: 10.5px;
    line-height: 1.75em;
    font-weight: bold;
    background: #ffffff;
    border-radius: 4%;
    border: unset;
    color: black;
    cursor: pointer;
    overflow-y: auto;
}

#sortable li:hover{
    background: #e8e8e8;
}

#table_intro{
    margin: auto;
    text-align: center;
}

.dataTable-sorter::before, .dataTable-sorter::after {
    position: unset !important;
}

#join_button {
    border-color: transparent;
    background-color: transparent;
}

.button_sys_run {
    border-color: transparent;
    color: transparent;
    background-color: transparent;
}

.noselect {
  -webkit-touch-callout: none;
  -webkit-user-select: none;
  -khtml-user-select: none;
  -moz-user-select: none;
  -ms-user-select: none;
  user-select: none;
}

.zoom_rect{
    fill: transparent;
    stroke: black;
    stroke-width: 0.7px;
}

.button_disc {
	background:-webkit-gradient(linear, left top, left bottom, color-stop(0.05, #ffffff), color-stop(1, #f6f6f6));
	background:-moz-linear-gradient(top, #ffffff 5%, #f6f6f6 100%);
	background:-webkit-linear-gradient(top, #ffffff 5%, #f6f6f6 100%);
	background:-o-linear-gradient(top, #ffffff 5%, #f6f6f6 100%);
	background:-ms-linear-gradient(top, #ffffff 5%, #f6f6f6 100%);
	background:linear-gradient(to bottom, #ffffff 5%, #f6f6f6 100%);
	background-color:#ffffff;
	-moz-border-radius:4px;
	-webkit-border-radius:4px;
	border-radius:4px;
	border:1px solid #dcdcdc;
	display:inline-block;
	cursor:pointer;
	color:black;
	font-family:Arial;
	font-size:12px;
	font-weight:bold;
	padding:4px 13px;
	text-decoration:none;
}
.button_disc:hover {
	background:-webkit-gradient(linear, left top, left bottom, color-stop(0.05, #f6f6f6), color-stop(1, #ffffff));
	background:-moz-linear-gradient(top, #f6f6f6 5%, #ffffff 100%);
	background:-webkit-linear-gradient(top, #f6f6f6 5%, #ffffff 100%);
	background:-o-linear-gradient(top, #f6f6f6 5%, #ffffff 100%);
	background:-ms-linear-gradient(top, #f6f6f6 5%, #ffffff 100%);
	background:linear-gradient(to bottom, #f6f6f6 5%, #ffffff 100%);
	background-color:#f6f6f6;
}

.button_disc:disabled {
    color: #DDDFE4;
}

.button_disc.active {
    box-shadow: inset 0 0 6px #000;
}

.button_st3 {
	-moz-box-shadow: 0px 1px 0px 0px #91b8b3;
	-webkit-box-shadow: 0px 1px 0px 0px #91b8b3;
	box-shadow: 0px 1px 0px 0px #91b8b3;
	background:-webkit-gradient(linear, left top, left bottom, color-stop(0.05, #768d87), color-stop(1, #6c7c7c));
	background:-moz-linear-gradient(top, #768d87 5%, #6c7c7c 100%);
	background:-webkit-linear-gradient(top, #768d87 5%, #6c7c7c 100%);
	background:-o-linear-gradient(top, #768d87 5%, #6c7c7c 100%);
	background:-ms-linear-gradient(top, #768d87 5%, #6c7c7c 100%);
	background:linear-gradient(to bottom, #768d87 5%, #6c7c7c 100%);
	background-color:#768d87;
	-moz-border-radius:4px;
	-webkit-border-radius:4px;
	border-radius:4px;
	border:1px solid #566963;
	display:inline-block;
	cursor:pointer;
	color:#ffffff;
	font-family:Arial;
	font-size:12px;
	padding:3px 16px;
	text-decoration:none;
	margin: 0px 1px 0px 1px
}
.button_st3:hover {
	background:-webkit-gradient(linear, left top, left bottom, color-stop(0.05, #6c7c7c), color-stop(1, #768d87));
	background:-moz-linear-gradient(top, #6c7c7c 5%, #768d87 100%);
	background:-webkit-linear-gradient(top, #6c7c7c 5%, #768d87 100%);
	background:-o-linear-gradient(top, #6c7c7c 5%, #768d87 100%);
	background:-ms-linear-gradient(top, #6c7c7c 5%, #768d87 100%);
	background:linear-gradient(to bottom, #6c7c7c 5%, #768d87 100%);
	background-color:#6c7c7c;
}

.button_st3:disabled {
    border: 1px solid #DDDFE4;
    background: none;
    background-color: #DDDFE4;
    color: #fff;
    box-shadow: none;
}

.button_st4 {
    background:linear-gradient(to bottom, #3071a9 5%, #002e56 100%);
    background:-webkit-gradient(linear, left top, left bottom, color-stop(0.05, #3071a9), color-stop(1, #002e56));
    background:-moz-linear-gradient(top, #3071a9 5%, #002e56 100%);
    background:-webkit-linear-gradient(top, #3071a9 5%, #002e56 100%);
    background:-o-linear-gradient(top, #3071a9 5%, #002e56 100%);
    background:-ms-linear-gradient(top, #3071a9 5%, #002e56 100%);
    background-color:#1d5966;
    border-radius: 6px;
    border: 1px solid #1d5966;
    display: inline-block;
    cursor: pointer;
    color: #FFF !important;
    padding: 4px 9px;
    text-decoration: none;
}

.button_st4:hover {
    background:-webkit-gradient(linear, left top, left bottom, color-stop(0.05, #dfdfdf), color-stop(1, #ededed));
    background:-moz-linear-gradient(top, #dfdfdf 5%, #ededed 100%);
    background:-webkit-linear-gradient(top, #dfdfdf 5%, #ededed 100%);
    background:-o-linear-gradient(top, #dfdfdf 5%, #ededed 100%);
    background:-ms-linear-gradient(top, #dfdfdf 5%, #ededed 100%);
    background:linear-gradient(to bottom, #dfdfdf 5%, #ededed 100%);
    background-color:#dfdfdf;
    border: 1px solid #dfdfdf;
}

.without_spinner {
    -moz-appearance: textfield;
    text-align: right;
    border: none;
    border-bottom-style: dashed;
    border-bottom-width: 0.5px;
}

.without_spinner::-webkit-inner-spin-button,
.without_spinner::-webkit-outer-spin-button {
  -webkit-appearance: none;
  margin: 0; /* Removes leftover margin */
}

/* For the loading animation : */
.load-wrapp {
    float: left;
    width: 100px;
    height: 60px;
    margin: 0 10px 10px 0;
    padding: 20px 20px 20px;
    border-radius: 5px;
    text-align: center;
    background-color: #d8d8d8;
}

.load-wrapp p {padding: 0 0 20px;}
.load-wrapp:last-child {margin-right: 0;}

.line {
    display: inline-block;
    width: 15px;
    height: 15px;
    border-radius: 15px;
    background-color: #4b9cdb;
}

.load-1 .line:nth-last-child(1) {animation: loadingA 1.5s 1s infinite;}
.load-1 .line:nth-last-child(2) {animation: loadingA 1.5s .5s infinite;}
.load-1 .line:nth-last-child(3) {animation: loadingA 1.5s 0s infinite;}

@keyframes loadingA {
    0 {height: 15px;}
    50% {height: 35px;}
    100% {height: 15px;}
}

.mini_button_ok {
  -webkit-border-radius: 12;
  -moz-border-radius: 12;
  border-radius: 12px;
  font-family: Arial;
  color: #ffffff;
  font-size: 20px;
  background: #4bc238;
  padding: 3px 10px 3px 10px;
  margin: 5px;
  text-decoration: none;
  display:inline-block;
}

.mini_button_ok:hover {
  background: #3dbf26;
  background-image: -webkit-linear-gradient(top, #3dbf26, #519e41);
  background-image: -moz-linear-gradient(top, #3dbf26, #519e41);
  background-image: -ms-linear-gradient(top, #3dbf26, #519e41);
  background-image: -o-linear-gradient(top, #3dbf26, #519e41);
  background-image: linear-gradient(to bottom, #3dbf26, #519e41);
  text-decoration: none;
}

.mini_button_none {
  -webkit-border-radius: 12;
  -moz-border-radius: 12;
  border-radius: 12px;
  font-family: Arial;
  color: #ffffff;
  font-size: 20px;
  background: #ed2828;
  padding: 3px 10px 3px 10px;
  margin: 5px;
  text-decoration: none;
  display:inline-block;
}

.mini_button_none:hover {
  background: #eb7373;
  background-image: -webkit-linear-gradient(top, #eb7373, #ad0707);
  background-image: -moz-linear-gradient(top, #eb7373, #ad0707);
  background-image: -ms-linear-gradient(top, #eb7373, #ad0707);
  background-image: -o-linear-gradient(top, #eb7373, #ad0707);
  background-image: linear-gradient(to bottom, #eb7373, #ad0707);
  text-decoration: none;
}

button.accordion, button.accordion_disc {
    background-color: #595959;
    color: #fff;
    cursor: pointer;
    padding: 7px;
    width: 100%;
    border: none;
    text-align: left;
    outline: none;
    font-size: 1.2em;
    transition: 0.4s;
    font-family: Baloo Bhaina;
    margin: 1px;
}

button.accordion:after, button.accordion_disc:after {
    content: '\02795';
    font-size: 13px;
    color: #777;
    float: right;
    margin-left: 5px;
}

button.accordion.active:after, button.accordion_disc.active:after {
    content: "\2796";
}

#map_center_menu_ico:after {
    content: '\02795';
    font-size: 14px;
    color: #777;
    margin-left: 4px;
}

li.to_hide {
    padding: 4px;
    margin-left: 8px;
}

#map_center_menu_ico.active:after {
    content: "\2796";
}

div.panel {
    font-family: Verdana,Arial,sans-serif;
    font-size: 1.1em;
    color: #222222;
    background: #ffffff;
    overflow: hidden;
    visibility: hidden;
    width: 335px;
    max-height: 0;
    //opacity: 0;
    border: 1px solid #aaaaaa;
    border-top-color: rgb(170, 170, 170);
    border-top-style: solid;
    border-top-width: 1px;
    border-bottom-right-radius: 8px;
    border-bottom-left-radius: 8px;
    transition: all 400ms ease-in-out;
    transform: scaleY(0);
}

div.panel.show {
    //opacity: 1;
    max-height: 775px;
    width: 335px;
    margin: auto;
    margin-bottom: 7px;
    overflow: auto;
    visibility: visible;
    transform: scaleY(1);
}

.twbs .panel {
    border: 1px solid #aaaaaa;
    border-top-color: rgb(170, 170, 170);
    border-top-style: solid;
    border-top-width: 1px;
    border-bottom-right-radius: 8px;
    border-bottom-left-radius: 8px;
}

.twbs h3 {
    font-size: 1.2em;
    font-weight: bold;
    margin-top: 4px;
}

.twbs .modal {
    position: absolute;
    overflow: visible;
}

.twbs .modal-title {
    margin: 0;
    line-height: 1.42857143;
    font-weight: bold;
    font-size: 1.3em;
    padding: 4px;
    border-top-right-radius: 8px;
    border-top-left-radius: 8px;
    border-bottom-right-radius: 8px;
    border-bottom-left-radius: 8px;
    overflow-wrap: break-word;
    width: 90%;
}

.twbs .modal-dialog {
    font-family: arimo,Arial,sans-serif;
    font-size: 11px;
}

.twbs .modal-body > p > span {
    display: inline-block;
}

.twbs .modal-body > p > input {
    display: inline-block;
    margin: 0px 0px 0px 15px;
}

.twbs .modal-footer {
    padding: 6px;
}

.twbs .modal-header {
    padding: 8px;
    background-color: #595959;
    color: white;
}

.twbs #xclose {
    padding: 1px 2px;
    font-size: 15px;
    margin-right: 5px;
    margin-top: 2px;
}

.twbs .help-popover {
    max-width: 500px;
    width: 500px;
}

.twbs .modal-body > p {
  margin: 11px 0 !important;
  clear: both;
}

.fitContent {
  width: intrinsic !important;
  width: -moz-max-content !important;
  width: -webkit-max-content !important;
}

th {
    border: 1px solid #d3d3d3;
    text-align: center !important;
    font-size: 12px;
}

tr:nth-child(even) {background: #DBDADA}
tr:nth-child(odd) {background: ##EFECEC;}

.m_elem_right {
    position: absolute;
    right: 20px;
    width: 60px;
    margin-left: 15px;
    font-size: 11.5px;
}

select.m_elem_right {
  width: auto !important;
}

#export_filename.m_elem_right {
  width: auto !important;
}

p.line_elem {
  display: inline-table;
  width: 100%;
}

.styleBox > p > input {
  float: right;
}

.three_dots {
  background: url(/static/img/3_dots_ico.png) no-repeat;
  height: 20px;
  float: left;
  width: 10px;
}

.cells path {
  fill: none;
  pointer-events: all;
}

.cells :hover circle {
  fill: red;
}

img.layout_ft_ico {
  width: 27px;
  height: auto;
  margin: 2px;
  -webkit-filter: grayscale(1); /* Webkit Nightlies & Chrome Canary */
  -webkit-transform: scale(0.9);
  -webkit-transition: all .2s;
}

img.layout_ft_ico:hover {
  filter: none;
  -webkit-filter: grayscale(0);
  -webkit-transform: scale(1);
}

.swal2_blue {
    background-color: rgb(48, 133, 214);
    border-left-color: rgb(48, 133, 214);
    border-right-color: rgb(48, 133, 214);
}

.swal2_custom {
    overflow-wrap: break-word;
}

.swal2_large {
    min-width: 380px;
    min-height: 310px;
}

#txtwzr_table > tbody > tr > td, #txtwzr_table > thead > tr > th {
    border-top: 1px solid #999;
    padding: 8px;
    vertical-align: top;
}

#box_projection > p {
    clear: both;
    padding: 8px;
    font-size: 13px;
}

.ctrl_pt {
    fill: red;
    cursor: grab;
    cursor: -webkit-grab;
}

.ctrl_pt:active {
    fill: red;
    cursor: grabbing;
    cursor: -webkit-grabbing;
}

<<<<<<< HEAD
.alertify-notifier .ajs-message.ajs-warning {
    background: rgb(228, 144, 83) !important;
}

.alertify-notifier .ajs-message {
    font: 13px Roboto !important;
    padding: 12px !important;
=======
.styled-select {
   background: url(/static/img/arrow_select.png) no-repeat 100% 0;
   height: 29px;
   overflow: hidden;
   background-color: #000;
   -webkit-border-radius: 20px;
   -moz-border-radius: 20px;
   border-radius: 20px;
   margin-top: 3px;
   letter-spacing: 1.5px;
}

.styled-select select {
   background: transparent;
   border: none;
   font-size: 14px;
   height: 29px;
   padding: 5px;
   width: 340px;
   color: #fff;
}

#form_projection * {
  background-color: black;
>>>>>>> 9ebdfdbf
}<|MERGE_RESOLUTION|>--- conflicted
+++ resolved
@@ -878,7 +878,6 @@
     cursor: -webkit-grabbing;
 }
 
-<<<<<<< HEAD
 .alertify-notifier .ajs-message.ajs-warning {
     background: rgb(228, 144, 83) !important;
 }
@@ -886,7 +885,8 @@
 .alertify-notifier .ajs-message {
     font: 13px Roboto !important;
     padding: 12px !important;
-=======
+}
+
 .styled-select {
    background: url(/static/img/arrow_select.png) no-repeat 100% 0;
    height: 29px;
@@ -911,5 +911,4 @@
 
 #form_projection * {
   background-color: black;
->>>>>>> 9ebdfdbf
 }