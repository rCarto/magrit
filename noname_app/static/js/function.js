"use strict";

function get_menu_option(func){
    var menu_option = {
        "test":{
            "name": "test",
            "title": "test",
            "desc": "Testing functionnality...",
            "menu_factory": "fillMenu_Test",
            "fields_handler": "fields_Test",
        },
        "smooth":{
            "name": "smooth",
            "title":i18next.t("Smoothed map (Stewart potentials)"),
            "desc":"Compute stewart potentials...",
            "menu_factory": "fillMenu_Stewart",
            "fields_handler": "fields_Stewart",
            },
        "prop":{
            "name": "prop",
            "title": i18next.t("Proportional symbols"),
            "menu_factory": "fillMenu_PropSymbol",
            "desc":"Display proportional symbols with appropriate discretisation on a numerical field of your data",
            "fields_handler": "fields_PropSymbol",
            },
        "choroprop":{
            "name": "choroprop",
            "title": i18next.t("Proportional colored symbols"),
            "menu_factory": "fillMenu_PropSymbolChoro",
            "desc":"Display proportional symbols and choropleth coloration of the symbols on two numerical fields of your dataset with an appropriate discretisation",
            "fields_handler": "fields_PropSymbolChoro",
            },
        "choro":{
            "name": "choro",
            "title": i18next.t("Choropleth map"),
            "menu_factory": "fillMenu_Choropleth",
            "desc":"Render a choropleth map on a numerical field of your data",
            "fields_handler": "fields_Choropleth",
            },
        "cartogram":{
            "name": "cartogram",
            "title": i18next.t("Anamorphose map"),
            "menu_factory": "fillMenu_Anamorphose",
            "desc":"Render a map using an anamorphose algorythm on a numerical field of your data",
            "fields_handler": "fields_Anamorphose",
            "add_options": "keep_file",
            },
        "grid":{
            "name": "grid",
            "title": i18next.t("Gridded map"),
            "menu_factory": "fillMenu_griddedMap",
            "desc":"Render a gridded map on a numerical field of your data",
            "fields_handler": "fields_griddedMap",
            },
        "mta":{
            "name": "mta",
            "title": i18next.t("Multiscalar Territorial Analysis"),
            "menu_factory": "fillMenu_MTA",
            "desc":"Compute and render various methods of multiscalar territorial analysis",
            "fields_handler": "fields_MTA",
            },
        "flow":{
            "name": "flow",
            "title": i18next.t("Link/FLow map"),
            "menu_factory": "fillMenu_FlowMap",
            "desc": "Render a map displaying links between features with graduated sizes",
            "fields_handler": "fields_FlowMap",
            },
        "discont":{
            "name": "discont",
            "title": i18next.t("Discontinuities map"),
            "menu_factory": "fillMenu_Discont",
            "desc": "Render a map displaying discontinuities between polygons features",
            "fields_handler": "fields_Discont",
            "add_options": "keep_file",
            },
        "typo":{
            "name": "typo",
            "title": i18next.t("Categorical map"),
            "menu_factory": "fillMenu_Typo",
            "desc":"Render a categorical map with an attribute field of your dataset",
            "fields_handler": "fields_Typo",
            },
        "label":{
            "name": "label",
            "title": i18next.t("Label map"),
            "menu_factory": "fillMenu_Label",
            "desc":"Render a map with optimal label positionning",
            "fields_handler": "fields_Label",
            },
        "symbol":{
            "name": "symbol",
            "title": i18next.t("Symbol map"),
            "menu_factory": "fillMenu_TypoSymbol",
            "desc":"Render a map with optimal label positionning",
            "fields_handler": "fields_Symbol",
            },
    };
    return menu_option[func.toLowerCase()] || {};
}


function clean_menu_function(){
    let s2 = section2.node();
    for(let i = s2.childElementCount - 1; i > -1 ; i--){
        s2.removeChild(s2.childNodes[i]);
    }
}

/** Function trying to avoid layer name collision by adding a suffix
* to the layer name if already exists and incrementing it if necessary
* (MyLayer -> MyLayer_1 -> MyLayer_2 etc.)
*
* @param {string} name - The original wanted name of the layer to add
* @return {string} new_name - An available name to safely add the layer
*     (the input name if possible or a slightly modified
*        one to avoid collision or unwanted characters)
*/
function check_layer_name(name){
    if(!(current_layers.hasOwnProperty(name)))
        return name;
    else {
        let i = 1;
        if(name.match(/_\d+$/)){
            i = name.match(/\d+$/);
            name = name.substring(name, name.indexOf(i));
            return check_layer_name([name, parseInt(i) + 1].join(''));
        }
        else {
            name = [name, i].join('_');
            return check_layer_name(name);
        }
    }
}

function box_choice_symbol(sample_symbols){
    var newbox = d3.select("body")
                        .append("div").style("font-size", "10px")
                        .attrs({id: "box_choice_symbol", title: "Symbol selection"});

    newbox.append("h3").html(i18next.t("Symbol selection"));
    newbox.append("p").html(i18next.t("Select a symbol..."));

    var box_select = newbox.append("div")
                        .styles({width: "190px", height: "100px", overflow: "auto", border: "1.5px solid #1d588b"})
                        .attr("id", "symbols_select");

    box_select.selectAll("p")
            .data(sample_symbols)
            .enter()
            .append("p")
            .attr("id", d => "p_" + d[0].replace(".svg", ""))
            .attr("title", d => d[0])
            .html(d => d[1])
            .styles({width: "32px", height: "32px",
                    "margin": "auto", display: "inline-block"});

    box_select.selectAll("svg")
            .attr("id", function(){ return this.parentElement.id.slice(2) })
            .attrs({height: "32px", width: "32px"})
            .on("click", function(){
                box_select.selectAll("svg").each(function(){
                    this.parentElement.style.border = "";
                    this.parentElement.style.padding = "0px";
                })
                this.parentElement.style.padding = "-1px";
                this.parentElement.style.border = "1px dashed red";
                let svg_dataUrl = [
                    'url("data:image/svg+xml;base64,',
                    btoa(new XMLSerializer().serializeToString(this)),
                    '")'].join('');
                newbox.select("#current_symb").style("background-image", svg_dataUrl);
            });

    newbox.append("p")
        .attr("display", "inline")
        .html(i18next.t("Or upload your symbol "));
    newbox.append("button")
        .html("Browse")
        .on("click", function(){
            let input = document.createElement('input');
            input.setAttribute("type", "file");
            input.onchange = function(event){
                let file = event.target.files[0];
                let file_name = file.name;
                let reader = new FileReader()
                reader.onloadend = function(){
                    let result = reader.result;
                    let dataUrl_res = ['url("', result, '")'].join('');
                    newbox.select("#current_symb").style("background-image", dataUrl_res);
                }
                reader.readAsDataURL(file);
            }
            input.dispatchEvent(new MouseEvent("click"));
        });

    newbox.insert("p").html("Selected symbol :")
    newbox.insert("p").attr("id", "current_symb")
            .attr("class", "symbol_section")
            .style("margin", "auto")
            .style("background-image", "url('')")
            .style("vertical-align", "middle")
            .styles({width: "32px", height: "32px",
                    "border-radius": "10%",
                    display: "inline-block", "background-size": "32px 32px"
                  });
    var deferred = Q.defer();
    $("#box_choice_symbol").dialog({
        modal: true,
        resizable: true,
        buttons:[{
            text: "Confirm",
            click: function(){
                    let res_url = newbox.select("#current_symb").style("background-image");
                    deferred.resolve(res_url);
                    $(this).dialog("close");
                    }
                },
           {
            text: "Cancel",
            click: function(){
                $(this).dialog("close");
                $(this).remove();}
           }],
        close: function(event, ui){
                $(this).dialog("destroy").remove();
                if(deferred.promise.isPending()){
                    deferred.resolve(false);
                }
            }
    })
    return deferred.promise;
}

function make_style_box_indiv_symbol(label_node){
    let current_options = {size: label_node.getAttribute("width")};
    let ref_coords = {x: +label_node.getAttribute("x") + (+current_options.size.slice(0, -2) / 2),
                      y: +label_node.getAttribute("y") + (+current_options.size.slice(0, -2) / 2)};
    let new_params = {};
    let self = this;
    var a = make_confirm_dialog("", "Valid", "Cancel", "Label options", "styleTextAnnotation")
        .then(function(confirmed){
            if(!confirmed){
                label_node.setAttribute("width", current_options.size);
                label_node.setAttribute("height", current_options.size);
                label_node.setAttribute("x", ref_coords.x - (+current_options.size.slice(0, -2) / 2));
                label_node.setAttribute("y", ref_coords.y - (+current_options.size.slice(0, -2) / 2));
            }
        });
    let box_content = d3.select(".styleTextAnnotation").insert("div");
    box_content.append("p").html("Image size ")
            .append("input").attrs({type: "number", id: "font_size", min: 0, max: 34, step: "any", value: +label_node.getAttribute("width").slice(0,-2)})
            .on("change", function(){
                let new_val = this.value + "px";
                label_node.setAttribute("width", new_val);
                label_node.setAttribute("height", new_val);
                label_node.setAttribute("x", ref_coords.x - (+this.value / 2));
                label_node.setAttribute("y", ref_coords.y - (+this.value / 2));
            });
};


var fields_Symbol = {
    fill: function(layer){
        if(!layer) return;
        let fields_all = Object.getOwnPropertyNames(user_data[layer][0]),
            field_to_use = d3.select("#field_Symbol"),
            self = this;
        fields_all.forEach(function(field){
            field_to_use.append("option").text(field).attr("value", field);
        });
        d3.selectAll(".params").attr("disabled", null);
        field_to_use.on("change", function(){
            document.getElementById("yesTypoSymbols").disabled = true;
            self.box_typo = display_box_symbol_typo(layer, this.value);
        });
        self.box_typo = display_box_symbol_typo(layer, fields_all[0]);
    },
    unfill: function(){
        unfillSelectInput(document.getElementById("field_Symbol"));
        d3.selectAll(".params").attr("disabled", true);
    },
    box_typo: undefined
}

function fillMenu_TypoSymbol(){
    let dv2 = section2.append("p").attr("class", "form-rendering");
    let field_selec = dv2.append("p").html("Field to use ")
                    .insert('select')
                    .attrs({class: "params", id: "field_Symbol"});

    let rendering_params;
    dv2.insert('p').style("margin", "auto").html("")
        .append("button")
        .attrs({id: "selec_Symbol", class: "button_disc params"})
        .styles({"font-size": "0.8em", "text-align": "center"})
        .html("Choose your symbols")
        .on("click", function(){
            fields_Symbol.box_typo().then(function(confirmed){
                if(confirmed){
                    ok_button.attr("disabled", null);
                    rendering_params = {
                        nb_cat: confirmed[0],
                        symbols_map: confirmed[1],
                        field: field_selec.node().value
                    };
                }
            });
        });

    let ok_button = dv2.append("p")
                      .styles({"text-align": "right", margin: "auto"})
                      .append('button')
                      .attr("disabled", true)
                      .attr('id', 'yesTypoSymbols')
                      .attr('class', 'button_st3')
                      .text(i18next.t('Compute and render'))
                      .on("click", function(){
                          render_TypoSymbols(rendering_params);
                      });

    d3.selectAll(".params").attr("disabled", true);
}

function render_TypoSymbols(rendering_params){
    let layer_name = Object.getOwnPropertyNames(user_data)[0];
    let field = rendering_params.field;
    let layer_to_add = check_layer_name([layer_name,
                                         field,
                                         "Symbols"].join('_'));
    let new_layer_data = [];

    let ref_selection = document.getElementById(layer_name).querySelectorAll("path");
    let nb_ft = ref_selection.length;

    for(let i=0; i<nb_ft; i++){
        let ft = ref_selection[i].__data__;
        new_layer_data.push({Symbol_field: ft.properties[field], coords: path.centroid(ft)});
    }

    let context_menu = new ContextMenu(),
        getItems = (self_parent) => [
            {"name": "Edit style...", "action": () => { make_style_box_indiv_symbol(self_parent); }},
            {"name": "Delete", "action": () => {self_parent.style.display = "none"; }}
    ];

    map.append("g").attrs({id: layer_to_add, class: "layer"})
        .selectAll("image")
        .data(new_layer_data).enter()
        .insert("image")
        .attr("x", d => d.coords[0] - rendering_params.symbols_map.get(d.Symbol_field)[1] / 2)
        .attr("y", d => d.coords[1] - rendering_params.symbols_map.get(d.Symbol_field)[1] / 2)
        .attr("width", d => rendering_params.symbols_map.get(d.Symbol_field)[1] + "px")
        .attr("height", d => rendering_params.symbols_map.get(d.Symbol_field)[1] + "px")
        .attr("xlink:href", (d,i) => rendering_params.symbols_map.get(d.Symbol_field)[0])
        .on("mouseover", function(){ this.style.cursor = "pointer";})
        .on("mouseout", function(){ this.style.cursor = "initial";})
        .on("contextmenu", function(){
            context_menu.showMenu(d3.event, document.querySelector("body"), getItems(this));
            })
        .call(drag_elem_geo);

    create_li_layer_elem(layer_to_add, nb_ft, ["Point", "symbol"], "result");

    current_layers[layer_to_add] = {
        "n_features": current_layers[layer_name].n_features,
        "renderer": "TypoSymbols",
        "symbols_map": rendering_params.symbols_map,
        "rendered_field": field,
        "is_result": true,
        "symbol": "image",
        "ref_layer_name": layer_name,
        };
    up_legend();
    zoom_without_redraw();
    switch_accordion_section();
}

var fields_Discont = {
    fill: function(layer){
        if(!layer) return;
        let fields_num = type_col(layer, "number"),
            fields_all = Object.getOwnPropertyNames(user_data[layer][0]),
            field_discont = d3.select("#field_Discont"),
            field_id = d3.select("#field_id_Discont");

        if(fields_num.length == 0){
            display_error_num_field();
            return;
        }

        fields_num.forEach(function(field){
                field_discont.append("option").text(field).attr("value", field);
        });
        fields_all.forEach(function(field){
                field_id.append("option").text(field).attr("value", field);
        });
        d3.selectAll(".params").attr("disabled", null);
    },
    unfill: function(){
        unfillSelectInput(document.getElementById("field_Discont"));
        unfillSelectInput(document.getElementById("field_id_Discont"));
        d3.selectAll(".params").attr("disabled", true);
    }
}

function insert_legend_button(layer_name){
    let selec = d3.select("#sortable").select(['.', layer_name, ' .layer_buttons'].join('')),
        inner_html = selec.node().innerHTML,
        const_delim = ' <img src="/static/img/Inkscape_icons_zoom_fit_page.svg"',
        split_content = inner_html.split();
    selec.node().innerHTML = [split_content[0], button_legend, const_delim, split_content[1]].join('');
}

function fillMenu_Discont(){
    let dv2 = section2.append("p").attr("class", "form-rendering");
    dv2.append('p').html('Value field ')
                .insert('select')
                .attrs({class: 'params', id: "field_Discont"});

    dv2.append('p').html('Id field ')
                .insert('select')
                .attrs({class: 'params', id: "field_id_Discont"});

    {
        let disc_kind = dv2.append('p').html('Discontinuity kind ')
                    .insert('select')
                    .attrs({class: 'params', id: "kind_Discont"});

        [ ["Relative", "rel"],
          ["Absolute", "abs"] ].forEach(function(k){
            disc_kind.append("option").text(k[0]).attr("value", k[1]); });

        let min_size_field = dv2.append('p').html('Reference min. size ')
                     .insert('input')
                     .style('width', '60px')
                     .attrs({type: 'number', class: 'params', id: 'Discont_min_size'})
                     .attrs({min: 0.1, max: 66.0, value: 0.5, step: 0.1});

        dv2.append('p').html('Reference max. size ')
                     .insert('input')
                     .style('width', '60px')
                     .attrs({type: 'number', class: 'params', id: 'Discont_max_size'})
                     .attrs({min: 0.1, max: 66.0, value: 10, step: 0.1})
                     .on("change", function(){
                        min_size_field.attr("max", this.value);
                      });

        dv2.append('p').html(' Number of class ')
                .insert('input')
                .attrs({type: "number", class: 'params', id: "Discont_nbClass", min: 1, max: 33, value: 8})
                .style("width", "50px");

        let disc_type = dv2.append('p').html(' Discretization type ')
                            .insert('select').attr('class', 'params').attr("id", "Discont_discKind");
        ["Equal interval", "Quantiles", "Standard deviation", "Q6", "Arithmetic progression", "Jenks"]
            .forEach(field => { disc_type.append("option").text(field).attr("value", field) });
    }
    dv2.append('p').html('Discontinuity threshold ')
                 .insert('input')
                 .style('width', '60px')
                 .attrs({type: 'number', class: 'params', id: 'Discont_threshold'})
                 .attrs({min: 0.0, max: 9999.0, value: 0.5, step: 0.1});

    dv2.append('p').html('Color ')
                .insert('input')
                .attrs({class: 'params', id: "color_Discont",
                       type: "color", value: ColorsSelected.random()});

    let ok_button = dv2.append("p")
                      .styles({"text-align": "right", margin: "auto"})
                      .append('button')
                      .attr('id', 'yes')
                      .attr('class', 'params button_st3')
                      .text(i18next.t('Compute and render'));

    d3.selectAll(".params").attr("disabled", true);

    ok_button.on("click", function(){
//            let p1 = new Promise(function(resolve, reject){
//                document.getElementById("overlay").style.display = "";
//                resolve(true);
//            });
//            p1.then(render_discont()
//            ).then(() => {
//                document.getElementById("overlay").style.display = "none";
//            })
            // ^^^^^ Currently displaying the overlay during computation dont work as expected
            document.getElementById("overlay").style.display = "";
            console.time("discont");
            render_discont();
            console.timeEnd("discont");
            document.getElementById("overlay").style.display = "none";
            // ^^^^^ Currently displaying the overlay during computation dont work as expected

        });
}

var render_discont = function(){
//    return new Promise(function(resolve, reject){
    let layer = Object.getOwnPropertyNames(user_data)[0],
        field = document.getElementById("field_Discont").value,
        field_id = document.getElementById("field_id_Discont").value,
        min_size = +document.getElementById("Discont_min_size").value,
        max_size = +document.getElementById("Discont_max_size").value,
        threshold = +document.getElementById("Discont_threshold").value,
        disc_kind = document.getElementById("kind_Discont").value,
        nb_class = +document.getElementById("Discont_nbClass").value,
        user_color = document.getElementById("color_Discont").value,
        method = document.getElementById("kind_Discont").value;

    let result_value = new Map(),
        result_geom = {},
        topo_mesh = topojson.mesh,
        math_max = Math.max;

    // Use topojson.mesh a first time to compute the discontinuity value
    // for each border (according to the given topology)
    // (Discontinuities could also be computed relativly fastly server side
    // which can be a better solution for large dataset..)
    if(disc_kind == "rel")
        topo_mesh(_target_layer_file, _target_layer_file.objects[layer], function(a, b){
                if(a !== b){
                    let new_id = [a.id, b.id].join('_'),
                        new_id_rev = [b.id, a.id].join('_');
                    if(!(result_value.get(new_id) || result_value.get(new_id_rev))){
                        let value = math_max(a.properties[field] / b.properties[field],
                                             b.properties[field] / a.properties[field]);
                        result_value.set(new_id, value);
                    }
                }
                return false; });
    else
        topo_mesh(_target_layer_file, _target_layer_file.objects[layer], function(a, b){
                if(a !== b){
                    let new_id = [a.id, b.id].join('_'),
                        new_id_rev = [b.id, a.id].join('_');
                    if(!(result_value.get(new_id) || result_value.get(new_id_rev))){
                        let value = math_max(a.properties[field] - b.properties[field],
                                             b.properties[field] - a.properties[field]);
                        result_value.set(new_id, value);
                    }
                }
                return false; });

    let arr_disc = [],
        arr_tmp = [];
    for(let kv of result_value.entries()){
        arr_disc.push(kv);
        arr_tmp.push(kv[1]);
    }

    let nb_ft = arr_tmp.length,
        step = (max_size - min_size) / (nb_class - 1),
        class_size = Array(nb_class).fill(0).map((d,i) => min_size + (i * step));

    let disc_result = discretize_to_size(arr_tmp, document.getElementById("Discont_discKind").value, nb_class, min_size, max_size);
    if(!disc_result || !disc_result[2]){
        let opt_nb_class = Math.floor(1 + 3.3 * Math.log10(nb_ft));
        let w = nb_class > opt_nb_class ? "smaller" : "larger"
        swal("Oops...", "Something went wrong with choosen discretization (try with a " + w + " number of class and/or another method)", "error");
        return;
    }
    let serie = disc_result[3],
        breaks = disc_result[2].map(ft => [ft[0], ft[1]]);

    let new_layer_name = check_layer_name(["Disc", layer, field, disc_kind].join('_')),
        result_layer = map.append("g").attr("id", new_layer_name)
            .styles({"stroke-linecap": "round", "stroke-linejoin": "round"})
            .attr("class", "result_layer layer");

    result_data[new_layer_name] = [];
    let data_result = result_data[new_layer_name],
        result_lyr_node = result_layer.node();

    // This is bad and should be replaced by somthing better as we are
    // traversing the whole topojson again and again
    // looking for each "border" from its "id" (though it isn't that slow)
    let chunk_size = 450 > nb_ft ? nb_ft : 450,
        _s = 0;

    var compute = function(){
        for(let i=_s; i<chunk_size; i++){
//            let id_ft = arr_disc[i][0],
//                val = arr_disc[i][1],
            let [id_ft, val] = arr_disc[i],
                p_size = class_size[serie.getClass(val)];
            data_result.push({id: id_ft, disc_value: val, prop_value: p_size});
            result_layer.append("path")
                .datum(topo_mesh(_target_layer_file, _target_layer_file.objects[layer], function(a, b){
//                    let a_id = id_ft.split("_")[0], b_id = id_ft.split("_")[1];
                    let [a_id, b_id] = id_ft.split("_");
                    return a != b
                        && (a.id == a_id && b.id == b_id || a.id == b_id && b.id == a_id); }))
                .attrs({d: path, id: ["feature", i].join('_')})
                .styles({stroke: user_color, "stroke-width": p_size, "fill": "transparent"})
                .style("stroke-opacity", val >= threshold ? 1 : 0);
            result_lyr_node.querySelector(["#feature", i].join('_')).__data__.properties = data_result[i];
        }
        _s = chunk_size;
        if(_s < nb_ft){
            chunk_size += 450;
            if(chunk_size > nb_ft) chunk_size = nb_ft;
            setTimeout(compute, 0);
            return;
        }
    }

    compute();

//    var datums = [];
//    var compute = function(){
//        for(let i=0; i<nb_ft; i++){
//            let id_ft = arr_disc[i][0],
//                val = arr_disc[i][1],
//                p_size = class_size[serie.getClass(val)],
//                datum = topo_mesh(_target_layer_file, _target_layer_file.objects[layer], function(a, b){
//                    let a_id = id_ft.split("_")[0], b_id = id_ft.split("_")[1];
//                    return a != b
//                        && (a.id == a_id && b.id == b_id || a.id == b_id && b.id == a_id); });
//            data_result.push({id: id_ft, disc_value: val, prop_value: p_size});
//            datums.push(datum);
//        }
//    }
//    compute();
//    for(let i=0; i<nb_ft; i++){
//        let val = arr_disc[i][1],
//            p_size = class_size[serie.getClass(val)];
//        result_layer.append("path")
//            .datum(datums[i])
//            .attrs({d: path, id: ["feature", i].join('_')})
//            .styles({stroke: user_color, "stroke-width": p_size, "fill": "transparent"})
//            .style("stroke-opacity", val >= threshold ? 1 : 0);
//        result_lyr_node.querySelector(["#feature", i].join('_')).__data__.properties = data_result[i];
//    }

    current_layers[new_layer_name] = {
        "renderer": "DiscLayer",
        "breaks": breaks,
        "min_display": threshold,
        "type": "Line",
        "rendered_field": field,
        "size": [0.5, 10],
        "is_result": true,
        "fixed_stroke": true,
        "ref_layer_name": layer,
        "fill_color": { "single": user_color },
        "n_features": nb_ft
        };
    create_li_layer_elem(new_layer_name, nb_ft, ["Line", "discont"], "result");
    send_layer_server(new_layer_name, "/layers/add");
    up_legend();
    zoom_without_redraw();
    switch_accordion_section();
//    resolve(true);
//});
}

/**
* Send a geo result layer computed client-side (currently only discontinuities)
* to the server in order to use it as other result layers computed server side
* @param {string} layer_name
* @param {string} url
*/
function send_layer_server(layer_name, url){
    var formToSend = new FormData();
    var JSON_layer = path_to_geojson(layer_name);
    formToSend.append("geojson", JSON_layer);
    formToSend.append("layer_name", layer_name);
    $.ajax({
        processData: false,
        contentType: false,
        url: url,
        data: formToSend,
        global: false,
        type: 'POST',
        error: function(error) { display_error_during_computation(); console.log(error); },
        success: function(data){
                let key = JSON.parse(data).key;
                current_layers[layer_name].key_name = key;
            }
        });
}

var fields_FlowMap = {
    fill: function(layer){
        if(joined_dataset.length > 0
            && document.getElementById("FlowMap_field_i").options.length == 0){
            let fields = Object.getOwnPropertyNames(joined_dataset[0][0]),
                field_i = d3.select('#FlowMap_field_i'),
                field_j = d3.select('#FlowMap_field_j'),
                field_fij = d3.select('#FlowMap_field_fij');

            fields.forEach(function(field){
                field_i.append("option").text(field).attr("value", field);
                field_j.append("option").text(field).attr("value", field);
                field_fij.append("option").text(field).attr("value", field);
            });
        }
        if(layer){
            let ref_fields = Object.getOwnPropertyNames(user_data[layer][0]),
                join_field = d3.select('#FlowMap_field_join');

            ref_fields.forEach(function(field){
                join_field.append("option").text(field).attr("value", field);
            });
        }
        if(layer || joined_dataset.length > 0)
            d3.selectAll(".params").attr("disabled", null);
    },

    unfill: function(){
        let field_i = document.getElementById('FlowMap_field_i'),
            field_j = document.getElementById('FlowMap_field_j'),
            field_fij = document.getElementById('FlowMap_field_fij'),
            join_field = document.getElementById('FlowMap_field_join');

        for(let i = field_i.childElementCount - 1; i > -1; --i){
            field_i.removeChild(field_i.children[i]);
            field_j.removeChild(field_j.children[i]);
            field_fij.removeChild(field_fij.children[i]);
        }
        unfillSelectInput(join_field);
        document.getElementById("FlowMap_discTable").innerHTML = "";
        d3.selectAll(".params").attr("disabled", true);

    }
};

function make_min_max_tableau(values, nb_class, disc_kind, min_size, max_size, id_parent, breaks){
    document.getElementById(id_parent).innerHTML = "";
    if(values && breaks == undefined){
        let disc_result = discretize_to_size(values, disc_kind, nb_class, min_size, max_size);
        breaks = disc_result[2];
        if(!breaks)
            return false;
    }

    let parent_nd = d3.select("#" + id_parent);

    parent_nd
        .append("p")
        .style("word-spacing", "1.8em")
        .html('Min - Max - Size');
    parent_nd
        .append("div")
        .selectAll("p")
        .data(breaks).enter()
        .append("p")
            .style("margin", "0px")
            .attr("class", "breaks_vals")
            .attr("id", (d,i) => ["line", i].join('_'));

    let selec = parent_nd.selectAll(".breaks_vals");

    for(let i = 0; i < selec._groups[0].length; i++){
        let selection = parent_nd.select('#line_' + i);
        selection
            .insert('input')
            .attr("type", "number")
            .attr("id", "min_class")
            .attr("step", 0.1)
            .attr("value", +breaks[i][0][0].toFixed(2))
            .style("width", "60px")

        selection
            .insert('input')
            .attr("type", "number")
            .attr("id", "max_class")
            .attr("step", 0.1)
            .attr("value", +breaks[i][0][1].toFixed(2))
            .style("width", "60px")

        selection
            .insert('input')
            .attr("type", "number")
            .attr("id", "size_class")
            .attr("step", 0.11)
            .attr("value", +breaks[i][1].toFixed(2))
            .style("margin-left", "20px")
            .style("width", "55px");

        selection
            .insert('span')
            .html(" px");
    }
    let mins = document.getElementById(id_parent).querySelectorAll("#min_class"),
        maxs = document.getElementById(id_parent).querySelectorAll("#max_class");

    for(let i = 0; i < mins.length; i++){
        if(i > 0){
            let prev_ix = i-1;
            mins[i].onchange = function(){ maxs[prev_ix].value = this.value };
        }
        if(i < mins.length - 1){
            let next_ix = i+1;
            maxs[i].onchange = function(){ mins[next_ix].value = this.value };
        }
    }
}

function fetch_min_max_table_value(parent_id){
    var parent_node = parent_id ? document.getElementById(parent_id)
                        : current_functionnality.name == "flow" ? document.getElementById("FlowMap_discTable")
                        : current_functionnality.name == "discont" ? document.getElementById("Discont_discTable")
                        : null;

    if(!parent_node) return;

    let mins = Array.prototype.map.call(parent_node.querySelectorAll("#min_class"), el => +el.value),
        maxs = Array.prototype.map.call(parent_node.querySelectorAll("#max_class"), el => +el.value),
        sizes = Array.prototype.map.call(parent_node.querySelectorAll("#size_class"), el => +el.value),
        nb_class = mins.length,
        comp_fun = (a,b) => a - b;

// Some verification regarding the input values provided by the user :
// - Values are ordered :
    if(mins != mins.sort(comp_fun)
            || maxs != maxs.sort(comp_fun)
            || sizes != sizes.sort(comp_fun)){
        alert("Values have to be ordered (from the minimum to the maximum)");
        return false;
    }

    return {"mins" : mins.sort(comp_fun), "maxs" : maxs.sort(comp_fun), "sizes" : sizes.sort(comp_fun)};
}

function fillMenu_FlowMap(){
    var dv2 = section2.append("p").attr("class", "form-rendering");
    dv2.append('p').html('<b>Links dataset fields :</b>');

    var field_i = dv2.append('p').html('<b><i> i </i></b> field ')
                        .insert('select').attr('class', 'params').attr("id", "FlowMap_field_i"),
        field_j = dv2.append('p').html('<b><i> j </i></b> field ')
                        .insert('select').attr('class', 'params').attr("id", "FlowMap_field_j"),
        field_fij = dv2.append('p').html('<b><i> fij </i></b> field ')
                        .insert('select').attr('class', 'params').attr("id", "FlowMap_field_fij");

    var disc_type = dv2.append('p').html(' Discretization type ').insert('select').attr('class', 'params').attr("id", "FlowMap_discKind");
    ["Equal interval", "Quantiles", "Standard deviation", "Q6", "Arithmetic progression", "Jenks"]
        .forEach(field => {
            disc_type.append("option").text(field).attr("value", field)
        });

    var nb_class_input = dv2.append('p').html(' Number of class ')
                        .insert('input')
                        .attrs({type: "number", class: 'params', id: "FlowMap_nbClass", min: 1, max: 33, value: 8})
                        .style("width", "50px");

    var values_fij;

    field_fij.on("change", function(){
        let name = this.value,
            nclass = nb_class_input.node().value,
            disc = disc_type.node().value,
            min_size = 0.5,
            max_size = 10;
        values_fij = joined_dataset[0].map(obj => +obj[name]);
        make_min_max_tableau(values_fij, nclass, disc, min_size, max_size, "FlowMap_discTable");
    });

    disc_type.on("change", function(){
        let name = field_fij.node().value,
            nclass = nb_class_input.node().value,
            disc = this.value,
            min_size = 0.5,
            max_size = 10;
        if(disc == "Q6"){
            nclass = 6;
            nb_class_input.attr("value", 6);
        }
        make_min_max_tableau(values_fij, nclass, disc, min_size, max_size, "FlowMap_discTable");
    })

    nb_class_input.on("change", function(){
        let name = field_fij.node().value,
            nclass = this.value,
            disc = disc_type.node().value,
            min_size = 0.5,
            max_size = 10;
        make_min_max_tableau(values_fij, nclass, disc, min_size, max_size, "FlowMap_discTable");
    });

    dv2.append('p').attr("class", "params").attr("id", "FlowMap_discTable").html('');
    dv2.append('p').html('<b>Reference layer fields :</b>');

    var join_field = dv2.append('p').html('join field :')
                        .insert('select')
                        .attr('class', 'params')
                        .attr("id", "FlowMap_field_join");

    let ok_button = dv2.append('button')
                        .attr('id', 'yes')
                        .attr('class', 'params button_st3')
                        .styles({"text-align": "right", margin: "auto"})
                        .text(i18next.t('Compute and render'));

    d3.selectAll(".params").attr("disabled", true);

    ok_button.on("click", function(){
            let ref_layer = Object.getOwnPropertyNames(user_data)[0],
                name_join_field = join_field.node().value,
                formToSend = new FormData(),
                join_field_to_send = {};

            let disc_params = fetch_min_max_table_value("FlowMap_discTable"),
                mins = disc_params.mins,
                maxs = disc_params.maxs,
                sizes = disc_params.sizes,
                nb_class = mins.length,
                user_breaks = [].concat(mins, maxs[nb_class - 1]),
                min_size = min_fast(sizes),
                max_size = max_fast(sizes);

            join_field_to_send[name_join_field] = user_data[ref_layer].map(obj => obj[name_join_field]);

            formToSend.append("json", JSON.stringify({
                "topojson": current_layers[ref_layer].key_name,
                "csv_table": JSON.stringify(joined_dataset[0]),
                "field_i": field_i.node().value,
                "field_j": field_j.node().value,
                "field_fij": field_fij.node().value,
                "join_field": join_field_to_send
                }));

            $.ajax({
                processData: false,
                contentType: false,
                url: '/R_compute/links',
                data: formToSend,
                type: 'POST',
                error: function(error) { display_error_during_computation(); console.log(error); },
                success: function(data){
                    let new_layer_name = add_layer_topojson(data, {result_layer_on_add: true});
                    if(!new_layer_name) return;
                    let layer_to_render = d3.select("#" + new_layer_name).selectAll("path"),
                        fij_field_name = field_fij.node().value,
                        fij_values = result_data[new_layer_name].map(obj => +obj[fij_field_name]),
                        nb_ft = fij_values.length,
                        serie = new geostats(fij_values);

                    if(user_breaks[0] < serie.min())
                        user_breaks[0] = serie.min();

                    if(user_breaks[nb_class] > serie.max())
                        user_breaks[nb_class] = serie.max();

                    serie.setClassManually(user_breaks);

                    current_layers[new_layer_name].fixed_stroke = true;
                    current_layers[new_layer_name].renderer = "Links";
                    current_layers[new_layer_name].breaks = [];
                    current_layers[new_layer_name].linksbyId = [];
                    current_layers[new_layer_name].size = [min_size, max_size];
                    current_layers[new_layer_name].rendered_field = fij_field_name;
                    current_layers[new_layer_name].ref_layer_name = ref_layer;

                    let links_byId = current_layers[new_layer_name].linksbyId;

                    for(let i = 0; i < nb_ft; ++i){
                        let val = +fij_values[i];
                        links_byId.push([i, val, sizes[serie.getClass(val)]]);
                    }

                    for(let i = 0; i<nb_class; ++i)
                        current_layers[new_layer_name].breaks.push([[user_breaks[i], user_breaks[i+1]], sizes[i]]);

                    layer_to_render.style('fill-opacity', 0)
                                   .style('stroke-opacity', 0.75)
                                   .style("stroke-width", (d,i) => {return links_byId[i][2]});

                    switch_accordion_section();
                }
            });
    });
}

var fields_Test = {
    fill: function(layer){
        if(layer){
            d3.selectAll(".params").attr("disabled", null);
            let fields = type_col(layer, "number"),
                nb_features = user_data[layer].length,
                field_selec = d3.select("#Test_field");

            fields.forEach(function(field){
                field_selec.append("option").text(field).attr("value", field);
            });
        }
    },
    unfill: function(){
        let field_selec = document.getElementById("#Test_field");
        unfillSelectInput(field_selec);
        d3.selectAll(".params").attr("disabled", true);
    }
};

function fillMenu_Test(){
    let random_color = Colors.random();
    var dialog_content = section2.append("div").attr("class", "form-rendering"),
        field_selec = dialog_content.append('p').html('Field :')
                        .insert('select').attrs({class: 'params', id: 'Test_field'});

    dialog_content.insert("p").styles({"text-align": "right", margin: "auto"})
        .append("button")
        .attrs({id: 'Test_yes', class: "params button_st3"})
        .html('"Compute"...')
        .on("click", function(){
            let layer = Object.getOwnPropertyNames(user_data)[0],
                nb_features = user_data[layer].length,
                field_name = field_selec.node().value,
                formToSend = new FormData(),
                var_to_send = {};

            var_to_send[field_name] = user_data[layer].map(i => +i[field_name]);
            formToSend.append("json", JSON.stringify({
                "topojson": current_layers[layer].key_name,
                "var_name": var_to_send }))

            $.ajax({
                processData: false,
                contentType: false,
                url: '/R_compute/nothing',
                data: formToSend,
                type: 'POST',
                error: function(error) { display_error_during_computation(); console.log(error); },
                success: function(data){
                    let n_layer_name = add_layer_topojson(data, {result_layer_on_add: true});
                    current_layers[n_layer_name].renderer = "None";
                    current_layers[n_layer_name].rendered_field = field_name;
                }
            });
        });
}

var fields_PropSymbolChoro = {
    fill: function(layer){
        if(!layer) return;
        d3.selectAll(".params").attr("disabled", null);
        let fields = type_col(layer, "number"),
            nb_features = user_data[layer].length,
            field1_selec = d3.select("#PropSymbolChoro_field_1"),
            field2_selec = d3.select("#PropSymbolChoro_field_2");

        if(fields.length == 0){
            display_error_num_field();
            return;
        }

        fields.forEach(function(field){
            field1_selec.append("option").text(field).attr("value", field);
            field2_selec.append("option").text(field).attr("value", field);
        });

        field1_selec.on("change", function(){
            let field_name = this.value,
                max_val_field = max_fast(user_data[layer].map(obj => +obj[field_name])),
                ref_value_field = document.getElementById("PropSymbolChoro_ref_value");

            ref_value_field.setAttribute("max", max_val_field);
            ref_value_field.setAttribute("value", max_val_field);
        });
        setSelected(field1_selec.node(), fields[0]);
    },

    unfill: function(){
        let field1_selec = document.getElementById("PropSymbolChoro_field_1"),
            field2_selec = document.getElementById("PropSymbolChoro_field_2");

        for(let i = field1_selec.childElementCount - 1; i >= 0; i--){
            field1_selec.removeChild(field1_selec.children[i]);
            field2_selec.removeChild(field2_selec.children[i]);
        }
        d3.selectAll(".params").attr("disabled", true);
    },
    rendering_params: {}
};


function fillMenu_PropSymbolChoro(layer){
    var rendering_params = fields_PropSymbolChoro.rendering_params,
        dv2 = section2.append("p").attr("class", "form-rendering");

    var field1_selec = dv2.append('p').html('Field 1 (symbol size) ')
                          .insert('select')
                          .attrs({class: 'params', id: 'PropSymbolChoro_field_1'});

    var ref_size = dv2.append('p').style("display", "inline").html('Fixed size ')
                     .insert('input')
                     .attrs({type: 'range', class: 'params', id: 'PropSymbolChoro_ref_size'})
                     .attrs({min: 0.1, max: 66.0, value: 10.0, step: 0.1})
                     .style("width", "8em")
                     .on("change", function(){ d3.select("#max_size_txt").html(this.value + " px") });

    var max_size_txt = dv2.append('label-item')
                            .attr("id", "max_size_txt")
                            .html('10 px');

    var ref_value = dv2.append('p').html('on value ... ')
                     .insert('input')
                     .styles({'width': '100px', "margin-left": "65px"})
                     .attrs({type: 'number', class: 'params', id: 'PropSymbolChoro_ref_value'})
                     .attrs({min: 0.1, step: 0.1});

    // Other symbols could probably easily be proposed :
    var symb_selec = dv2.append('p').html('Symbol type ').insert('select').attr('class', 'params');
    [['Circle', "circle"],
     ['Square', "rect"]].forEach( symb => {
        symb_selec.append("option").text(symb[0]).attr("value", symb[1]);
    });

    var field2_selec = dv2.append('p').html('Field 2 (symbol color) ')
                        .insert('select').attrs({class: 'params', id: 'PropSymbolChoro_field_2'})
                        .on("change", function(){
                            let field_name = this.value;
                            if(rendering_params[field_name])
                                d3.select("#propChoro_yes").attr("disabled", null);
                            else
                                d3.select("#propChoro_yes").attr("disabled", true);
                        });

    dv2.insert('p').style("margin", "auto").html("")
                .append("button").attr('class', 'params button_disc')
                .styles({"font-size": "0.8em", "text-align": "center"})
                .html("Choose a discretization ...")
                .on("click", function(){
                    let layer = Object.getOwnPropertyNames(user_data)[0],
                        selected_field = field2_selec.node().value,
                        opt_nb_class = Math.floor(1 + 3.3 * Math.log10(user_data[layer].length)),
                        conf_disc_box;

                    if(rendering_params[selected_field])
                        conf_disc_box = display_discretization(layer,
                                                               selected_field,
                                                               rendering_params[selected_field].nb_class,
                                                               rendering_params[selected_field].type,
                                                               rendering_params[selected_field].colors);
                    else
                        conf_disc_box = display_discretization(layer, selected_field, opt_nb_class, "Quantiles", null);

                    conf_disc_box.then(function(confirmed){
                        if(confirmed){
                            dv2.select('#propChoro_yes').attr("disabled", null);
                            rendering_params[selected_field] = {
                                nb_class: confirmed[0], type: confirmed[1],
                                breaks: confirmed[2], colors: confirmed[3],
                                colorsByFeature: confirmed[4], renderer: "PropSymbolsChoro"
                                };
                        } else
                            return;
                    });
                });

    var ok_button = dv2.insert("p").styles({"text-align": "right", margin: "auto"})
                        .append('button')
                        .attr('id', 'propChoro_yes')
                        .attr('class', 'button_st3')
                        .attr('disabled', true)
                        .text('Render');

    ok_button.on("click", function(){
        if(!ref_value.node().value) return
        if(rendering_params[field2_selec.node().value]){
            let layer = Object.getOwnPropertyNames(user_data)[0],
                nb_features = user_data[layer].length,
                rd_params = {},
                color_field = field2_selec.node().value,
                new_layer_name = check_layer_name(layer + "_PropSymbolsChoro");

            rd_params.field = field1_selec.node().value;
            rd_params.new_name = new_layer_name;
            rd_params.nb_features = nb_features;
            rd_params.ref_layer_name = layer;
            rd_params.symbol = symb_selec.node().value;
            rd_params.ref_value = +ref_value.node().value;
            rd_params.ref_size = +ref_size.node().value;
            rd_params.fill_color = rendering_params[color_field]['colorsByFeature'];

            let id_map = make_prop_symbols(rd_params),
                colors_breaks = [];

            for(let i = rendering_params[color_field]['breaks'].length-1; i > 0; --i){
                colors_breaks.push([
                        [rendering_params[color_field]['breaks'][i-1], " - ", rendering_params[color_field]['breaks'][i]].join(''),
                        rendering_params[color_field]['colors'][i-1]
                    ]);
            }
            current_layers[new_layer_name] = {
                renderer: "PropSymbolsChoro",
                features_order: id_map,
                symbol: rd_params.symbol,
                ref_layer_name: layer,
                rendered_field: field1_selec.node().value,
                rendered_field2: field2_selec.node().value,
                size: [+ref_value.node().value, +ref_size.node().value],
                "stroke-width-const": 1,
                fill_color: { "class": id_map.map(obj => obj[3]) },
                colors_breaks: colors_breaks,
                is_result: true
            };
            zoom_without_redraw();
            switch_accordion_section();
        }
    });
    d3.selectAll(".params").attr("disabled", true);
}

function display_error_num_field(){
    swal({title: "",
          text: "The targeted layer doesn't seems to contain any numerical field or contains too many empty values",
          type: "error"});
};

var fields_Choropleth = {
    fill: function(layer){
        if(!layer) return;
        let g_lyr_name = "#"+layer,
            fields = type_col(layer, "number"),
            field_selec = d3.select("#choro_field_1");

        if(fields.length === 0){
            display_error_num_field();
            return;
        }

        fields.forEach(field => {
            field_selec.append("option").text(field).attr("value", field);
        });
        d3.selectAll(".params").attr("disabled", null);
    },

    unfill: function(){
        let field_selec = document.getElementById("choro_field_1"),
            nb_fields = field_selec.childElementCount;

        for(let i = nb_fields - 1; i > -1 ; --i){
//            delete this.rendering_params[field_selec.children[i]];
            field_selec.removeChild(field_selec.children[i]);
        }
        d3.selectAll(".params").attr("disabled", true);
    },
    rendering_params: {}
};

var fields_Typo = {
    fill: function(layer){
        if(!layer) return;
        let g_lyr_name = "#" + layer,
            fields = type_col(layer),
            fields_name = Object.getOwnPropertyNames(fields),
            field_selec = d3.select("#Typo_field_1");

        fields_name.forEach(f_name => {
            if(f_name != '_uid' && f_name != "UID")
                field_selec.append("option").text(f_name).attr("value", f_name);
        });
        d3.selectAll(".params").attr("disabled", null);
    },
    unfill: function(){
        let field_selec = document.getElementById("Typo_field_1"),
            nb_fields = field_selec.childElementCount;

        for(let i = nb_fields - 1; i > -1 ; --i)
            field_selec.removeChild(field_selec.children[i]);

        d3.selectAll(".params").attr("disabled", true);
    }
};

var fields_Label = {
    fill: function(layer){
        if(!layer) return;
        let g_lyr_name = "#" + layer,
            fields = type_col(layer),
            fields_name = Object.getOwnPropertyNames(fields),
            field_selec = d3.select("#Label_field_1"),
            field_prop_selec = d3.select("#Label_field_prop");


        fields_name.forEach(f_name => {
            field_selec.append("option").text(f_name).attr("value", f_name);
            if(fields[f_name] == "number")
                field_prop_selec.append("option").text(f_name).attr("value", f_name);
        });
        d3.selectAll(".params").attr("disabled", null);
    },
    unfill: function(){
        let field_selec = document.getElementById("Label_field_1"),
            nb_fields = field_selec.childElementCount;

        for(let i = nb_fields - 1; i > -1 ; --i)
            field_selec.removeChild(field_selec.children[i]);

        d3.selectAll(".params").attr("disabled", true);
    }
};

var fillMenu_Label = function(){
    var dv2 = section2.append("p").attr("class", "form-rendering"),
        rendering_params = {};

    var field_selec = dv2.append('p')
                            .html('Labels field ')
                         .insert('select')
                            .attr('class', 'params')
                            .attr('id', 'Label_field_1');

    var prop_selec = dv2.append('p').html('Proportional labels ')
                        .insert("input").attr("type", "checkbox")
                        .on("change", function(){
                            let display_style = this.checked ? "initial" : "none";
                            prop_menu.style("display", display_style);
                        });

    var prop_menu = dv2.append("div");

    var field_prop_selec = prop_menu.append("p").html("Proportional values field ")
                            .insert('select')
                            .attr('class', 'params')
                            .attr('id', 'Label_field_prop');

    var max_font_size = prop_menu.append("p").html("Maximum font size ")
                            .insert("input").attr("type", "number")
                            .attrs({min: 0, max: 35, value: 11, step: "any"});

    var ref_font_size = dv2.append("p").html("Reference font size ")
                            .insert("input").attr("type", "number")
                            .attrs({min: 0, max: 35, value: 9, step: "any"});


    var choice_font = dv2.append("p").html("Font ")
                            .insert("select")
                            .attr("class", "params")
                            .attr("id", "Label_font_name");
    var available_fonts = [
        ['Arial', 'Arial,Helvetica,sans-serif'],
        ['Arial Black', 'Arial Black,Gadget,sans-serif'],
        ['Comic Sans MS', 'Comic Sans MS,cursive,sans-serif'],
        ['Impact', 'Impact,Charcoal,sans-serif'],
        ['Georgia', 'Georgia,serif'],
        ['Lucida', 'Lucida Sans Unicode,Lucida Grande,sans-serif'],
        ['Palatino', 'Palatino Linotype,Book Antiqua,Palatino,serif'],
        ['Tahoma', 'Tahoma,Geneva,sans-serif'],
        ['Trebuchet MS', 'Trebuchet MS, elvetica,sans-serif'],
        ['Verdana', 'Verdana,Geneva,sans-serif']
        ];

    available_fonts.forEach( name => {
        choice_font.append("option").attr("value", name[1]).text(name[0]);
    });

    var choice_color = dv2.append("p").html("Label color ")
                            .insert("input").attr("type", "color")
                            .attr("class", "params")
                            .attr("id", "Label_color")
                            .attr("value", "#000");

    prop_menu.style("display", "none");

    dv2.insert("p").styles({"text-align": "right", margin: "auto"})
        .append("button")
        .attr('id', 'Label_yes')
        .attr('class', 'button_st3')
        .html(i18next.t('Render'))
        .on("click", function(){
            rendering_params["label_field"] = field_selec.node().value;
            if(prop_selec.node().checked){
                rendering_params["prop_field"] = field_prop_selec.node().value;
                rendering_params["max_size"] = max_font_size.node().value;
            }
            rendering_params["font"] = choice_font.node().value;
            rendering_params["ref_font_size"] = ref_font_size.node().value;
            rendering_params["color"] = choice_color.node().value;
            let layer = Object.getOwnPropertyNames(user_data)[0];
            let new_layer_name = render_label(layer, rendering_params);
            binds_layers_buttons(new_layer_name);
            switch_accordion_section();
         });
    d3.selectAll(".params").attr("disabled", true);
}

let drag_elem_geo = d3.drag()
         .subject(function() {
                var t = d3.select(this);
                return {
                    x: t.attr("x"), y: t.attr("y")
                };
            })
        .on("start", () => {
            d3.event.sourceEvent.stopPropagation();
            d3.event.sourceEvent.preventDefault();
            if(map_div.select("#hand_button").classed("active")) zoom.on("zoom", null);

          })
        .on("end", () => {
            if(map_div.select("#hand_button").classed("active"))
                zoom.on("zoom", zoom_without_redraw);
          })
        .on("drag", function(){
            d3.select(this).attr("x", d3.event.x).attr("y", d3.event.y);
          });

function make_style_box_indiv_label(label_node){
    let current_options = {size: label_node.style.fontSize,
                           content: label_node.textContent,
                           font: "",
                           color: label_node.style.fill};

    if(current_options.color.startsWith("rgb"))
        current_options.color = rgb2hex(current_options.color);

    let new_params = {};
    let self = this;
    var a = make_confirm_dialog("", "Valid", "Cancel", "Label options", "styleTextAnnotation")
        .then(function(confirmed){
            if(!confirmed){
                label_node.style.fontsize = current_options.size;
                label_node.textContent = current_options.content;
                label_node.style.fill = current_options.color;
            }
        });
    let box_content = d3.select(".styleTextAnnotation").insert("div");
    box_content.append("p").html("Font size ")
            .append("input").attrs({type: "number", id: "font_size", min: 0, max: 34, step: "any", value: +label_node.style.fontSize.slice(0,-2)})
            .on("change", function(){
                label_node.style.fontSize = this.value + "px";
            });
    box_content.append("p").html("Content ")
            .append("input").attrs({"value": label_node.textContent, id: "label_content"})
            .on("keyup", function(){
                label_node.textContent = this.value;
            });
    box_content.append("p").html("Color ")
            .append("input").attrs({"type": "color", "value": rgb2hex(label_node.style.fill), id: "label_color"})
            .on("change", function(){
                label_node.style.fill = this.value;
            });
};


var render_label = function(layer, rendering_params){
    let label_field = rendering_params.label_field;
    let txt_color = rendering_params.color;
    let selected_font = rendering_params.font;
    let font_size = rendering_params.ref_font_size + "px"
    let new_layer_data = [];
    let ref_selection = document.getElementById(layer).querySelectorAll("path");
    let layer_to_add = check_layer_name("labels_" + layer);
    let nb_ft = ref_selection.length;
    for(let i=0; i<nb_ft; i++){
        let ft = ref_selection[i].__data__;
        new_layer_data.push({label: ft.properties[label_field], coords: path.centroid(ft)});
    }

    var context_menu = new ContextMenu(),
        getItems = (self_parent) =>  [
            {"name": "Edit style...", "action": () => { make_style_box_indiv_label(self_parent); }},
            {"name": "Delete", "action": () => { self_parent.style.display = "none"; }}
        ];

    map.append("g").attrs({id: layer_to_add, class: "layer result_layer"})
        .selectAll("text")
        .data(new_layer_data).enter()
        .insert("text")
        .attr("id", (d,i) => "Feature_" + i)
        .attr("x", d => d.coords[0])
        .attr("y", d => d.coords[1])
        .attrs({"alignment-baseline": "middle", "text-anchor": "middle"})
        .styles({"font-size": font_size, fill: txt_color})
        .text(d => d.label)
        .on("mouseover", function(){ this.style.cursor = "pointer";})
        .on("mouseout", function(){ this.style.cursor = "initial";})
        .on("contextmenu", function(){
            context_menu.showMenu(d3.event,
                                  document.querySelector("body"),
                                  getItems(this)); })
        .call(drag_elem_geo);

    create_li_layer_elem(layer_to_add, nb_ft, ["Point", "label"], "result");

    current_layers[layer_to_add] = {
        "n_features": current_layers[layer].n_features,
        "renderer": "Label",
        "symbol": "text",
        "fill_color" : txt_color,
        "rendered_field": label_field,
        "is_result": true,
        "ref_layer_name": layer,
        "default_size": font_size
        };
    up_legend();
    zoom_without_redraw();
    return layer_to_add;
}

var fillMenu_Typo = function(){
    var dv2 = section2.append("p").attr("class", "form-rendering"),
        rendering_params = {};

    var field_selec = dv2.append('p')
                            .html('Field ')
                         .insert('select')
                            .attr('class', 'params')
                            .attr('id', 'Typo_field_1');

    dv2.insert('p').style("margin", "auto").html("")
        .append("button")
        .attrs({id: "Typo_class", class: "button_disc params"})
        .styles({"font-size": "0.8em", "text-align": "center"})
        .html("Choose colors")
        .on("click", function(){
            let layer = Object.getOwnPropertyNames(user_data)[0];
            let selected_field = field_selec.node().value;
            let new_layer_name = check_layer_name([layer, "Typo", selected_field].join('_'));
            display_categorical_box(layer, selected_field)
                .then(function(confirmed){
                    if(confirmed){
                        d3.select("#Typo_yes").attr("disabled", null)
                        rendering_params = {
                                nb_class: confirmed[0], color_map :confirmed[1], colorByFeature: confirmed[2],
                                renderer:"Categorical", rendered_field: selected_field, new_name: new_layer_name
                            }
                    }
                });
        });

    dv2.insert("p").styles({"text-align": "right", margin: "auto"})
        .append("button")
        .attr('id', 'Typo_yes')
        .attr("disabled", true)
        .attr('class', 'button_st3')
        .html('Render')
        .on("click", function(){
            if(rendering_params){
                let layer = Object.getOwnPropertyNames(user_data)[0];
                render_categorical(layer, rendering_params);
                switch_accordion_section();
            }
         });
    d3.selectAll(".params").attr("disabled", true);
}

function fillMenu_Choropleth(){
    var dv2 = section2.append("p").attr("class", "form-rendering");
    let rendering_params = fields_Choropleth.rendering_params;

    var field_selec = dv2.append('p')
                            .html('Field :')
                         .insert('select')
                            .attr('class', 'params')
                            .attr('id', 'choro_field_1')
                            .on("change", function(){
                                let field_name = this.value;
                                if(rendering_params[field_name])
                                    d3.select("#choro_yes").attr("disabled", null);
                                else
                                    d3.select("#choro_yes").attr("disabled", true);
                            });

    dv2.insert('p').style("margin", "auto").html("")
        .append("button")
        .attrs({id: "choro_class", class: "button_disc params"})
        .styles({"font-size": "0.8em", "text-align": "center"})
        .html(i18next.t("Display and arrange class"))
        .on("click", function(){
            let layer_name = Object.getOwnPropertyNames(user_data)[0],
                selected_field = field_selec.node().value,
                opt_nb_class = Math.floor(1 + 3.3 * Math.log10(user_data[layer_name].length)),
                conf_disc_box;

            if(rendering_params[selected_field])
                conf_disc_box = display_discretization(layer_name, selected_field,
                                                       rendering_params[selected_field].nb_class,
                                                       rendering_params[selected_field].type,
                                                       rendering_params[selected_field].colors);
            else
                conf_disc_box = display_discretization(layer_name,
                                                       selected_field,
                                                       opt_nb_class,
                                                       "Quantiles",
                                                       null);

            conf_disc_box.then(function(confirmed){
                if(confirmed){
                    d3.select("#choro_yes").attr("disabled", null);
                    rendering_params[selected_field] = {
                            nb_class: confirmed[0], type: confirmed[1],
                            breaks: confirmed[2], colors: confirmed[3],
                            colorsByFeature: confirmed[4], renderer:"Choropleth",
                            rendered_field: selected_field,
                            new_name: check_layer_name([layer_name, selected_field, "Choro"].join('_'))
                        };
                }
            });
        });

    dv2.insert("p").styles({"text-align": "right", margin: "auto"})
        .append("button")
        .attr('id', 'choro_yes')
        .attr("disabled", true)
        .attr('class', 'button_st3')
        .html('Render')
        .on("click", function(){
            if(rendering_params){
                let layer = Object.getOwnPropertyNames(user_data)[0];
                render_choro(layer, rendering_params[field_selec.node().value]);
                switch_accordion_section();
            }
         });
    d3.selectAll(".params").attr("disabled", true);
}

<<<<<<< HEAD

var fields_MTA = {
    fill: function(layer){
        if(!layer) return;
        d3.selectAll(".params").attr("disabled", null);
        let fields = type_col(layer, "number"),
            fields_all = Object.getOwnPropertyNames(user_data[layer][0]),
            nb_features = user_data[layer].length,
            field1_selec = d3.select("#MTA_field_1"),
            field2_selec = d3.select("#MTA_field_2"),
            field_key_agg = d3.select("#MTA_field_key_agg");

            fields.forEach(function(field){
                field1_selec.append("option").text(field).attr("value", field);
                field2_selec.append("option").text(field).attr("value", field);
            });
            fields_all.forEach(function(field){
                field_key_agg.append("option").text(field).attr("value", field);
            });


    },
    unfill: function(){
        let field1_selec = document.getElementById("MTA_field_1"),
            field2_selec = document.getElementById("MTA_field_2"),
            field_key_agg = document.getElementById("MTA_field_key_agg");

        for(let i = field1_selec.childElementCount - 1; i > -1; i--){
            field1_selec.removeChild(field1_selec.children[i]);
            field2_selec.removeChild(field2_selec.children[i]);
        }

        unfillSelectInput(field_key_agg);
        d3.selectAll(".params").attr("disabled", true);
    }
};


function fillMenu_MTA(){
    var prepare_mta = function(choosen_method, var1_name, var2_name, layer, nb_features){
        var table_to_send = {},
            object_to_send = {};
        if (choosen_method != "local_dev"){
            table_to_send[var1_name] = [];
            table_to_send[var2_name] = [];
            for(let i=0; i<nb_features; i++){
                table_to_send[var1_name].push(+user_data[layer][i][var1_name]);
                table_to_send[var2_name].push(+user_data[layer][i][var2_name]);
            }
            object_to_send["method"] = choosen_method;
            if(choosen_method == "territorial_dev"){
                let key_name = field_key_agg.node().value;
                table_to_send[key_name] = user_data[layer].map(i => i[key_name]);
                object_to_send["key_field_name"] = key_name;
            } else if(choosen_method == "general_dev"){
                object_to_send["ref_value"] = +ref_ratio.node().value;
            }
            object_to_send["table"] = table_to_send;
            object_to_send["var1_name"] = var1_name;
            object_to_send["var2_name"] = var2_name;

        } else if (choosen_method == "local_dev"){
            let val = +val_param_general_dev.node().value,
                param_name = param_general_dev.node().value == "dist" ? "dist" : "order",
                val1_to_send = {},
                val2_to_send = {};

            if(current_layers[layer].original_fields.has(var1_name))
                val1_to_send[var1_name] = [];
            else
                val1_to_send[var1_name] = user_data[layer].map(i => +i[var1_name]);

            if(current_layers[layer].original_fields.has(var2_name))
                val2_to_send[var2_name] = [];
            else
                val2_to_send[var2_name] = user_data[layer].map(i => +i[var2_name]);

            object_to_send["topojson"] = current_layers[layer].key_name;
            object_to_send["var1"] = JSON.stringify(val1_to_send);
            object_to_send["var2"] = JSON.stringify(val2_to_send);
            object_to_send["order"] = (param_name == "order") ? val : null;
            object_to_send["dist"] = (param_name == "dist") ? val : null;
        }
        return object_to_send;
    }

    var MTA_methods = [["General Deviation", "general_dev"],
                       ["Territorial deviation", "territorial_dev"],
                       ["Local deviation", "local_dev"]];

    var dv2 = section2.append("p").attr("class", "form-rendering");

    var method_selec = dv2.append("p").style("margin", "auto").html("Analysis method")
                            .insert("select").attr("class", "params");
    MTA_methods.forEach(method => { method_selec.append("option").text(method[0]).attr("value", method[1]) });
    // TODO : (de)activate the appropriates options according to the selected method (key / ref / etc.)
    var field1_selec = dv2.append("p").html("First field :")
                            .insert("select").attr("class", "params").attr("id", "MTA_field_1");
    var field2_selec = dv2.append("p").html("Second field :")
                            .insert("select").attr("class", "params").attr("id", "MTA_field_2");
    var field_key_agg = dv2.append("p").html("Aggregation key field :")
                            .insert("select").attr("class", "params").attr("id", "MTA_field_key_agg").attr("disabled", true);
    var ref_ratio = dv2.append("p").html("Reference ratio :")
                            .insert("input").attrs({type: "number", min: 0, max: 10000000, step: 0.1});
    var type_deviation = dv2.append("p").html("Type of deviation")
                            .insert("select").attr("class", "params");
    [["Relative deviation", "rel"],
     ["Absolute deviation", "abs"],
     ["Compute both", "both"]].forEach(type_dev => {
        type_deviation.append("option").text(type_dev[0]).attr("value", type_dev[1]) });

    var a = dv2.append('div').style("margin-bottom", "15px");

    var param_general_dev = a.insert("select")
                                .styles({"background-color": "#e5e5e5", "border-color": "transparent"})
                                .attr("class", "params")
                                .attr("disabled", true);

    [["Distance defining the contiguity", "dist"],
     ["Contiguity order", "order"]].forEach( param => {
            param_general_dev.append("option").text(param[0]).attr("value", param[1])  });

    var val_param_general_dev = a.insert('input')
                                    .style("width", "85px")
                                    .attrs({type: "number", min: 0, max:1000000, step:1})
                                    .attr("disabled", true);

    // Each MTA method (global/local/medium) is associated with some
    // specific arguments to enable/disabled accordingly
    method_selec.on("change", function(){
        if(this.value == "general_dev"){
            ref_ratio.attr("disabled", null);
            field_key_agg.attr("disabled", true);
            param_general_dev.attr("disabled", true);
            val_param_general_dev.attr("disabled", true);
        } else if(this.value == "territorial_dev"){
            ref_ratio.attr("disabled", true);
            field_key_agg.attr("disabled", null);
            param_general_dev.attr("disabled", true);
            val_param_general_dev.attr("disabled", true);
        } else if(this.value == "local_dev"){
            ref_ratio.attr("disabled", true);
            field_key_agg.attr("disabled", true);
            param_general_dev.attr("disabled", null);
            val_param_general_dev.attr("disabled", null);
        }
    });

    // TODO : check that fields are correctly filled before trying to prepare the query
    // ... and only enable the "compute" button when they are
    var ok_button = dv2.insert("p").styles({"text-align": "right", margin: "auto"})
                        .append("button")
                        .attr("value", "yes")
                        .attr("id", "yes")
                        .attr("class", "params button_st2")
                        .html(i18next.t("Compute and render"));


    // Where the real job is done :
    ok_button.on("click", function(){
        let choosen_method = method_selec.node().value,
            var1_name = field1_selec.node().value,
            var2_name = field2_selec.node().value,
            formToSend = new FormData(),
            layer = Object.getOwnPropertyNames(user_data)[0],
            nb_features = user_data[layer].length,
            opt_nb_class = Math.floor(1 + 3.3 * Math.log10(nb_features)),
            object_to_send = prepare_mta(choosen_method, var1_name, var2_name, layer, nb_features),
            target_url = (choosen_method == "local_dev") ? "/R_compute/MTA_geo" : "/R_compute/MTA_d",
            type_dev = type_deviation.node().value;

        if(type_dev != "both"){
            object_to_send["type_dev"] = type_dev;
            formToSend.append("json", JSON.stringify(object_to_send))
            $.ajax({
                processData: false,
                contentType: false,
                url: target_url,
                data: formToSend,
                type: 'POST',
                error: function(error) { display_error_during_computation(); console.log(error); },
                success: function(data){
                    current_layers[layer].is_result = true;
                    let result_values = JSON.parse(data),
                        type_dev = (type_deviation.node().value == "abs") ? "AbsoluteDeviation" : "RelativeDeviation";

                    if(result_values.values){
                        let field_name = [choosen_method, type_dev, var1_name, var2_name].join('_');
                        for(let i=0; i<nb_features; ++i)
                            user_data[layer][i][field_name] = result_values.values[i];
                        if(type_dev == "RelativeDeviation"){
                            let lyr_name_to_add = check_layer_name([layer, "MTA", type_dev, field_name].join('_'));
                            let disc_result = discretize_to_colors(result_values.values, "Quantiles", opt_nb_class, "Reds");
                            let rendering_params = {
                                nb_class: opt_nb_class,
                                type: "Quantiles",
                                breaks: disc_result[2],
                                colors: disc_result[3],
                                colorsByFeature: disc_result[4],
                                renderer:  ["Choropleth", "MTA", choosen_method].join('_'),
                                rendered_field: field_name,
                                new_name: lyr_name_to_add
                                    };
                            render_choro(layer, rendering_params);
                            current_layers[lyr_name_to_add].colors_breaks = disc_result[2];
                            current_layers[lyr_name_to_add].renderer = ["MTA", type_dev].join('_');
                            current_layers[lyr_name_to_add].rendered_field = field_name;
                        } else if (type_dev == "AbsoluteDeviation"){
                            let new_lyr_name = check_layer_name(["MTA", "AbsoluteDev", var1_name, var2_name].join('_')),
                                rand_color = Colors.random(),
                                rendering_params = {
                                    new_name: new_lyr_name,
                                    field: field_name,
                                    nb_features: nb_features,
                                    ref_layer_name: layer,
                                    symbol: "circle",
                                    max_size: 22,
                                    ref_size: 0.1,
                                    fill_color: rand_color,
                                    values_to_use: result_values.values
                                    };
                            make_prop_symbols(rendering_params);
                            current_layers[new_lyr_name].renderer = "PropSymbols_MTA";
                            zoom_without_redraw();
                            switch_accordion_section();
                        }
                    } else if(result_values.Error){
                        alert(result_values.Error);
                        return;
                    }
                }
            });
        } else if (type_dev == "both"){
            object_to_send["type_dev"] = "abs";
            formToSend.append("json", JSON.stringify(object_to_send));
            $.ajax({
                processData: false,
                contentType: false,
                url: target_url,
                data: formToSend,
                type: 'POST',
                error: function(error) { display_error_during_computation(); console.log(error); },
                success: function(data){
                    let result_values_abs = JSON.parse(data);
                    if(result_values_abs.values){
                        var field_name2 = [choosen_method, "AbsoluteDeviation", var1_name, var2_name].join('_');
                        for(let i=0; i<nb_features; ++i)
                            user_data[layer][i][field_name2] = +result_values_abs.values[i];
                    } else if (result_values.Error){
                        alert(result_values.Error);
                        return;
                    }
                    object_to_send["type_dev"] = "rel";
                    formToSend = new FormData();
                    formToSend.append("json", JSON.stringify(object_to_send));
                    $.ajax({
                        processData: false,
                        contentType: false,
                        url: target_url,
                        data: formToSend,
                        type: 'POST',
                        error: function(error) { display_error_during_computation(); console.log(error); },
                        success: function(data2){
                            let result_values_rel = JSON.parse(data2),
                                disc_result;
                            if(result_values_rel.values){
                                let field_name1 = [choosen_method, "RelativeDeviation", var1_name, var2_name].join('_'),
                                    new_lyr_name = check_layer_name(["MTA", var1_name, var2_name].join('_'));
                                for(let i=0; i<nb_features; ++i)
                                    user_data[layer][i][field_name1] = +result_values_rel.values[i];
                                while(true){
                                    let disc_meth = "Quantiles";
                                    disc_result = discretize_to_colors(result_values_rel.values, disc_meth, opt_nb_class + 1, "Reds");
                                    if(disc_result) break;
                                    else {
                                        disc_meth = "Jenks";
                                        disc_result = discretize_to_colors(result_values_rel.values, disc_meth, opt_nb_class + 1, "Reds");
                                    }
                                    if(disc_result) break;
                                    opt_nb_class = opt_nb_class - 1;
                                }
                                console.log(disc_result)
                                let rendering_params = {
                                        new_name: new_lyr_name,
                                        field: field_name2,
                                        nb_features: nb_features,
                                        ref_layer_name: layer,
                                        symbol: "circle",
                                        max_size: 22,
                                        ref_size: 0.1,
                                        fill_color: disc_result[4],
                                        values_to_use: result_values_abs.values.concat([])
                                        };
                                make_prop_symbols(rendering_params);
                                let col_breaks = [];
                                for(let i = 0, len_i = disc_result[2].length - 1; i < len_i; ++i)
                                    col_breaks.push([[disc_result[2][i], disc_result[2][i+1]].join(' - '), disc_result[3][i]])
                                current_layers[new_lyr_name].colors_breaks = col_breaks;
                                current_layers[new_lyr_name].fill_color = {class: current_layers[new_lyr_name].features_order.map(obj => obj[3])}
                                current_layers[new_lyr_name].renderer = "PropSymbolsChoro_MTA";
                                current_layers[new_lyr_name].rendered_field2 = field_name1;
                                switch_accordion_section();

                            } else if (result_values.Error){
                                alert(result_values.Error);
                                return;
                            }
                        }
                    });
                }
            });
        }
    });
}

=======
>>>>>>> 61c6a512
var get_first_guess_span = function(){
    let bbox = _target_layer_file.bbox,
        abs = Math.abs;
    let width_km = haversine_dist([bbox[0], abs(bbox[3]) - abs(bbox[1])],
                                  [bbox[2], abs(bbox[3]) - abs(bbox[1])]),
        height_km = haversine_dist([abs(bbox[2]) - abs(bbox[0]), bbox[1]],
                                   [abs(bbox[2]) - abs(bbox[0]), bbox[3]]);
    return Math.round((width_km + height_km) / 2 * 0.02);
}

var fields_Stewart = {
    fill: function(layer){
        let other_layers = get_other_layer_names(),
            mask_selec = d3.select("#stewart_mask");

        unfillSelectInput(mask_selec.node());
        mask_selec.append("option").text("None").attr("value", "None");
        for(let lyr_name of other_layers)
            if(current_layers[lyr_name].type === "Polygon")
                mask_selec.append("option").text(lyr_name).attr("value", lyr_name);

        if(layer){
            let fields = type_col(layer, "number"),
                field_selec = d3.select("#stewart_field"),
                field_selec2 = d3.select("#stewart_field2");

            if(fields.length == 0){
                display_error_num_field();
                return;
            }

            field_selec2.append("option").text(" ").attr("value", "None");
            fields.forEach(field => {
                field_selec.append("option").text(field).attr("value", field);
                field_selec2.append("option").text(field).attr("value", field);
            });
            document.getElementById("stewart_span").value = get_first_guess_span();
        }
        d3.selectAll(".params").attr("disabled", null);
    },

    unfill: function(){
        let field_selec = document.getElementById("stewart_field"),
            field_selec2 = document.getElementById("stewart_field2"),
            mask_selec = document.getElementById("stewart_mask");
        unfillSelectInput(field_selec);
        unfillSelectInput(field_selec2);
        unfillSelectInput(mask_selec);
        d3.selectAll(".params").attr("disabled", true);
    }
};

function fillMenu_Stewart(){
    var dialog_content = section2.append("div").attr("class", "form-rendering");

    var field_selec = dialog_content.append('p').style("margin", "10px 0px 0px").html('Field ')
                                    .insert('select').attr('class', 'params marg_auto').attr("id", "stewart_field");

    var field_selec2 = dialog_content.append('p').style("margin", "10px 0px 0px").html('Divide Field ')
                                    .insert('select').attr('class', 'params marg_auto').attr("id", "stewart_field2");

    {
        let p_span = dialog_content
                        .append("p")
                            .style("float", "left")
                            .text("Span ");
        var span = p_span.append('input')
                        .style("width", "60px")
                        .attrs({type: 'number', class: 'params', id: "stewart_span", value: 5, min: 0.001, max: 100000.000, step: 0.001});
        p_span.insert("span").html(" km");

        var beta = dialog_content
                        .append('p')
                            .styles({"float": "right", "margin-right": "35px"})
                            .html('Beta ')
                        .insert('input')
                            .style("width", "60px")
                            .attrs({type: 'number', class: 'params', id: "stewart_beta", value: 2, min: 0, max: 11, step: 0.1});

        let p_reso = dialog_content
                            .append('p').text('Resolution (opt.) ');
        var resolution = p_reso.insert('input').style("width", "60px")
                            .attrs({type: 'number', class: 'params', id: "stewart_resolution", min: 1, max: 1000000, step: 0.1});
        p_reso.insert("span").html(" km");
    }

    var func_selec = dialog_content.append('p').html('Function type ').insert('select').attrs({class: 'params', id: "stewart_func"}),
        nb_class = dialog_content.append("p").html("Number of class ").insert("input").attrs({type: "number", class: 'params', id: "stewart_nb_class", value: 8, min: 1, max: 22, step: 1}).style("width", "50px"),
        disc_kind = dialog_content.append("p").html("Discretization type ").insert('select').attrs({class: 'params', id: "stewart_disc_kind"}),
        breaks_val = dialog_content.append("p").html("Break values (opt.)").insert("textarea").attrs({class: 'params', id: "stewart_breaks"}).styles({"width": "260px", "height": "30px"}),
        mask_selec = dialog_content.append('p').html('Clipping mask layer (opt.) ').insert('select').attrs({class: 'params', id: "stewart_mask"});

    ['Exponential', 'Pareto'].forEach(function(fun_name){
        func_selec.append("option").text(fun_name).attr("value", fun_name);
    });

    disc_kind.append("option").text("Natural breaks (Jenks)").attr("value", "jenks");
    disc_kind.append("option").text("Quantiles").attr("value", "percentiles");
    disc_kind.append("option").text("Equal interval").attr("value", "equal_interval");
    disc_kind.append("option").text("Geometric progression").attr("value", "prog_geom");

    dialog_content.insert("p").styles({"text-align": "right", margin: "auto"})
        .append('button')
        .attr('id', 'stewart_yes')
        .attr('class', "params button_st3")
        .text(i18next.t('Compute and render'))
        .on('click', function(){
            let formToSend = new FormData(),
                field1_n = field_selec.node().value,
                field2_n = field_selec2.node().value,
                var1_to_send = {},
                var2_to_send = {},
                layer = Object.getOwnPropertyNames(user_data)[0],
                bval = breaks_val.node().value.trim(),
                reso = +resolution.node().value * 1000;

            bval = bval.length > 0 ? bval.split('-').map(val => +val.trim()) : null;

            if(current_layers[layer].original_fields.has(field1_n))
                var1_to_send[field1_n] = [];
            else
                var1_to_send[field1_n] = user_data[layer].map(i => +i[field1_n]);

            if(field2_n != "None"){
                if(current_layers[layer].original_fields.has(field2_n))
                    var2_to_send[field2_n] = [];
                else
                    var2_to_send[field2_n] = user_data[layer].map(i => +i[field2_n]);
            }

            formToSend.append("json", JSON.stringify({
                "topojson": current_layers[layer].key_name,
                "variable1": var1_to_send,
                "variable2": var2_to_send,
                "span": +span.node().value * 1000,
                "beta": +beta.node().value,
                "typefct": func_selec.node().value,
                "resolution": reso > 0 ? reso : null,
                "nb_class": nb_class.node().value,
                "disc_kind": disc_kind.node().value,
                "user_breaks": bval,
                "mask_layer": mask_selec.node().value !== "None" ? current_layers[mask_selec.node().value].key_name : ""}));

            $.ajax({
                processData: false,
                contentType: false,
                url: '/R_compute/stewart',
                data: formToSend,
                type: 'POST',
                error: function(error) { display_error_during_computation(); console.log(error); },
                success: function(data){
                    {
                        let data_split = data.split('|||'),
                            raw_topojson = data_split[0];
                        var n_layer_name = add_layer_topojson(raw_topojson, {result_layer_on_add: true});
                        if(!n_layer_name)
                            return;
                        var class_lim = JSON.parse(data_split[1]);
                    }
                    var col_pal = getColorBrewerArray(class_lim.min.length, "Oranges"),
                        nb_class = class_lim['min'].length,
                        colors_breaks = [];
                    for(let i = 0; i < nb_class; i++){
                         colors_breaks.push([class_lim['min'][i] + " - " + class_lim['max'][i], col_pal[nb_class - 1 - i]]);
                    }

                    current_layers[n_layer_name].fill_color = {"class": []};
                    current_layers[n_layer_name].renderer = "Stewart";
                    current_layers[n_layer_name].colors_breaks = colors_breaks;
                    current_layers[n_layer_name].rendered_field = field_selec.node().value;
                    d3.select("#"+n_layer_name)
                            .selectAll("path")
                            .style("fill", (d,i) => col_pal[nb_class - 1 - i]);
                    // Todo : use the function render_choro to render the result from stewart too
                }
            });
        });
    d3.selectAll(".params").attr("disabled", true);
}

var fields_Anamorphose = {
    fill: function(layer){
        if(!layer) return;
        let fields = type_col(layer, "number"),
            field_selec = d3.select("#Anamorph_field");

        if(fields.length == 0){
            display_error_num_field();
            return;
        }

        d3.selectAll(".params").attr("disabled", null);
        fields.forEach(function(field){
            field_selec.append("option").text(field).attr("value", field);
        });

        field_selec.on("change", function(){
            let field_name = this.value,
                max_val_field = max_fast(user_data[layer].map(obj => +obj[field_name])),
                ref_value_field = document.getElementById("Anamorph_opt3");
            if(ref_value_field){
                ref_value_field.setAttribute("max", max_val_field);
                ref_value_field.value = max_val_field;
            }
        });
        setSelected(field_selec.node(), field_selec.node().options[0].value);


    },
    unfill: function(){
        let field_selec = document.getElementById("Anamorph_field");
        d3.selectAll(".params").attr("disabled", true);
        unfillSelectInput(field_selec);
    }
}


function fillMenu_Anamorphose(){
    var make_opt_dorling = function(){

        option1_txt.html('Symbol type ');
        option2_txt.html("Fixed size ");
        option1_val = option1_txt.insert("select").attrs({class: "params", id: "Anamorph_opt"});
        option2_val = option2_txt.insert("input").attrs({type: "range", min: 0, max: 30, step: 0.1, value: 10, id: "Anamorph_opt2", class: "params"}).style("width", "50px");
        option2_txt.insert("span").attr("id", "Anamorph_ref_size_txt").html(" 10 px");
        option2_txt2.html("On value ...");
        option2_val2 = option2_txt2.insert("input").attr("type", "number").attrs({class: "params", id: "Anamorph_opt3"});

        symbols.forEach(function(symb){
            option1_val.append("option").text(symb[0]).attr("value", symb[1]);
        });

        field_selec.on("change", function(){
            let field_name = this.value,
                layer = Object.getOwnPropertyNames(user_data)[0],
                max_val_field = max_fast(user_data[layer].map(obj => +obj[field_name])),
                ref_value_field = document.getElementById("Anamorph_opt3");

            ref_value_field.setAttribute("max", max_val_field);
            ref_value_field.value = max_val_field;
        });
        setSelected(field_selec.node(), field_selec.node().options[0].value);

        option2_val.on("change", function(){
            document.getElementById("Anamorph_ref_size_txt").innerHTML = this.value + " px";
        });

    };

    var make_opt_iter = function(){
        option1_txt.html('N. iterations ');
        option2_txt.html("");
        option2_txt2.html("");
        option1_val = option1_txt.insert('input')
                        .attrs({type: 'number', class: 'params', value: 5, min: 1, max: 12, step: 1});
    };

    var make_opt_olson = function(){
        option1_txt.html("Scale reference size on : ");
        option2_txt.html("Maximum size modification (%) ");
        option1_val = option1_txt.insert("select").attrs({class: "params", id: "Anamorph_opt"});
        [["Max. value (prevent overlapping)", "max"],
         ["Mean value (may cause overlapping)", "mean"]].forEach(function(opt_field){
            option1_val.append("option").attr("value", opt_field[1]).text(opt_field[0]);
        });
        option2_val = option2_txt.insert('input')
                        .style("width", "60px")
                        .attrs({type: 'number', class: 'params', id: "Anamorph_opt2", value: 50, min: 0, max: 100, step: 1});
        option2_txt2.html("");
    };

    var dialog_content = section2.append("div").attr("class", "form-rendering"),
        algo_selec = dialog_content.append('p').html('Algorythm to use :').insert('select').attr('class', 'params'),
        field_selec = dialog_content.append('p').html('Field :').insert('select').attrs({class: 'params', id: 'Anamorph_field'}),
        option1_txt = dialog_content.append('p').attr("id", "Anamorph_opt_txt").html('Symbol type'),
        option1_val = option1_txt.insert("select").attrs({class: "params", id: "Anamorph_opt"}),
        option2_txt = dialog_content.append('p').attr("id", "Anamorph_opt_txt2").html("Fixed size "),
        option2_val = option2_txt.insert("input").attrs({type: "range", min: 0, max: 30, step: 0.1, value: 10, id: "Anamorph_opt2", class: "params"}).style("width", "50px"),
        option2_txt2 = dialog_content.append("p").attr("id", "Anamorph_opt_txt3").html("On value ..."),
        option2_val2 = option2_txt2.insert("input").attrs({type: "number", min: 0, step: 0.1}).attrs({class: "params", id: "Anamorph_opt3"}),
        symbols = [["Circle", "circle"], ["Square", "rect"]];

    option2_txt.insert("span").attr("id", "Anamorph_ref_size_txt").html(" 10 px");

    option2_val.on("change", function(){
        document.getElementById("Anamorph_ref_size_txt").innerHTML = " " + this.value + " px";
    });

    symbols.forEach(function(symb){
        option1_val.append("option").text(symb[0]).attr("value", symb[1]);
    });

    algo_selec.on("change", function(){
        if(this.value == "dorling")
            make_opt_dorling();
        else if(this.value == "olson")
            make_opt_olson();
        else
            make_opt_iter();
    });

    [['Pseudo-Dorling', 'dorling'],
     ['Dougenik & al. (1985)', 'dougenik'],
/*     ['Gastner & Newman (2004)', 'gastner'],*/
     ['Olson (2005)', 'olson']].forEach(function(fun_name){
        algo_selec.append("option").text(fun_name[0]).attr("value", fun_name[1]); });

    dialog_content.insert("p").styles({"text-align": "right", margin: "auto"})
        .append("button")
        .attrs({id: 'Anamorph_yes', class: "params button_st3"})
        .html('Compute')
        .on("click", function(){
            let layer = Object.getOwnPropertyNames(user_data)[0],
                algo = algo_selec.node().value,
                nb_features = user_data[layer].length,
                field_name = field_selec.node().value;
//            if(algo === "gastner"){
//                alert('Not implemented (yet!)')
//            } else
            if (algo === "olson"){
                let field_n = field_selec.node().value,
                    layer = Object.getOwnPropertyNames(user_data)[0],
                    ref_size = option1_val.node().value,
                    scale_max = +option2_val.node().value / 100,
                    nb_ft = current_layers[layer].n_features,
                    dataset = user_data[layer];

                let layer_select = document.getElementById(layer).querySelectorAll("path"),
                    sqrt = Math.sqrt,
                    abs = Math.abs,
                    d_values = [],
                    area_values = [];

                for(let i = 0; i < nb_ft; ++i){
                    d_values.push(sqrt(+dataset[i][field_n]));
                    area_values.push(+path.area(layer_select[i].__data__.geometry));
                }

                let mean = d3.mean(d_values),
                    min = d3.min(d_values),
                    max = d3.max(d_values),
                    transform = [];
                if(ref_size == "mean"){
                    let low_ = abs(mean-min),
                        up_ = abs(max-mean),
                        max_dif = low_ > up_ ? low_ : up_;

                    for(let i= 0; i < nb_ft; ++i){
                        let val = d_values[i],
                            scale_area;
                        if(val > mean)
                            scale_area = 1 + scale_max / (max_dif / abs(val-mean));
                        else if(val == mean)
                            scale_area = 1;
                        else
                            scale_area = 1 - scale_max / (max_dif / abs(mean-val));
                        transform.push(scale_area);
                    }
                } else if (ref_size == "max"){
                    let max_dif = abs(max-min);

                    for(let i= 0; i < nb_ft; ++i){
                        let val = d_values[i],
                            val_dif = max_dif / val,
                            scale_area;
                        if(val_dif < 1)
                            scale_area = 1;
                        else
                            scale_area = 1 - (scale_max / val_dif);
                        transform.push(scale_area);
                    }

                }
                let formToSend = new FormData();
                formToSend.append("json",
                    JSON.stringify({
                        topojson: current_layers[layer].key_name,
                        scale_values: transform,
                        field_name: field_n,
                        scale_max: scale_max})
                    );
                $.ajax({
                    processData: false,
                    contentType: false,
                    url: '/R_compute/olson',
                    data: formToSend,
                    type: 'POST',
                    error: function(error) { display_error_during_computation(); console.log(error); },
                    success: function(result){
                        let n_layer_name = add_layer_topojson(result, {result_layer_on_add: true});
                        current_layers[n_layer_name].renderer = "OlsonCarto";
                        current_layers[n_layer_name].rendered_field = field_n;
                        current_layers[n_layer_name].scale_max = scale_max;
                        current_layers[n_layer_name].ref_layer_name = layer;
                        current_layers[n_layer_name].scale_byFeature = transform;
                        d3.select("#" + n_layer_name)
                                .selectAll("path")
                                .style("fill-opacity", 0.8)
                                .style("stroke", "black")
                                .style("stroke-opacity", 0.8);
                    }
                });
            } else if (algo === "dougenik"){
                let formToSend = new FormData(),
                    field_n = field_selec.node().value,
                    layer = Object.getOwnPropertyNames(user_data)[0],
                    var_to_send = {},
                    nb_iter = option1_val.node().value;

                var_to_send[field_name] = [];
                if(!current_layers[layer].original_fields.has(field_name)){
                    let table = user_data[layer],
                        to_send = var_to_send[field_name];
                    for(let i=0, i_len=table.length; i<i_len; ++i){
                        to_send.push(+table[i][field_name])
                    }
                }
                formToSend.append("json", JSON.stringify({
                    "topojson": current_layers[layer].key_name,
                    "var_name": var_to_send,
                    "iterations": nb_iter }));

                $.ajax({
                    processData: false,
                    contentType: false,
                    url: '/R_compute/carto_doug',
                    data: formToSend,
                    type: 'POST',
                    error: function(error) { display_error_during_computation(); console.log(error); },
                    success: function(data){
                        let n_layer_name = add_layer_topojson(data, {result_layer_on_add: true});
                        current_layers[n_layer_name].fill_color = { "random": true };
                        current_layers[n_layer_name].is_result = true;
                        current_layers[n_layer_name]['stroke-width-const'] = 0.8;
                        current_layers[n_layer_name].renderer = "Carto_doug";
                        current_layers[n_layer_name].rendered_field = field_name;
                        d3.select("#" + n_layer_name)
                            .selectAll("path")
                            .style("fill", function(){ return Colors.random(); })
                            .style("fill-opacity", 0.8)
                            .style("stroke", "black")
                            .style("stroke-opacity", 0.8);
                    }
                });
            } else if (algo === "dorling"){
                let fixed_value = +document.getElementById("Anamorph_opt3").value,
                    fixed_size = +document.getElementById("Anamorph_opt2").value,
                    layer_to_add =  check_layer_name(["DorlingCarto", layer, field_name].join('_')),
                    shape_symbol = option1_val.node().value;

                let features_order = make_dorling_demers(layer, field_name, fixed_value, fixed_size, shape_symbol, layer_to_add);
                current_layers[layer_to_add] = {
                    "renderer": "DorlingCarto",
                    "type": "Point",
                    "symbol": shape_symbol,
                    "rendered_field": field_name,
                    "size": [fixed_value, fixed_size],
                    "stroke-width-const": 1,
                    "is_result": true,
                    "features_order": features_order,
                    "ref_layer_name": layer,
                    "fill_color": {"random": true}
                    };
                create_li_layer_elem(layer_to_add, current_layers[layer].n_features, ["Point", "cartogram"], "result");
                up_legend();
                zoom_without_redraw();
                switch_accordion_section();
                }
    });
    d3.selectAll(".params").attr("disabled", true);
}


function make_dorling_demers(layer, field_name, fixed_value, fixed_size, shape_symbol, layer_to_add){
    let ref_layer_selection = document.getElementById(layer).querySelectorAll("path"),
        nb_features = current_layers[layer].n_features,
        d_values = [],
        zs = d3.zoomTransform(map.node()).k,
        symbol_layer = undefined,
        comp = (a,b) => b[1] - a[1],
        force = d3.forceSimulation()
                    .force("charge", d3.forceManyBody().distanceMin(0).distanceMax(0).strength(d => d.value))
                    .force("collide", d3.forceCollide().radius(function(d) { return d.r + 0.5; }).iterations(2));

    for(let i = 0; i < nb_features; ++i){
        let val = +user_data[layer][i][field_name];
        let pt = path.centroid(ref_layer_selection[i].__data__.geometry);
        d_values.push([i, val, pt]);
    }
    d_values = prop_sizer3(d_values, fixed_value, fixed_size, shape_symbol);
    d_values.sort(comp);

    let nodes = d_values.map(function(d, i){
        let val = +ref_layer_selection[d[0]].__data__.properties[field_name];
        return {x: d[2][0], y: d[2][1],
                x0: d[2][0], y0: d[2][1],
                r: d[1],
                value: val,
                ix: d[0]};
        });

    let bg_color = Colors.random(),
        stroke_color = "black";

    force.nodes(nodes).on("tick", tick);

    if(shape_symbol == "circle") {
        symbol_layer = map.append("g").attr("id", layer_to_add)
                          .attr("class", "result_layer layer")
                          .selectAll("circle")
                          .data(nodes).enter()
                          .append("circle")
                            .attr("id", (d,i) => ["PropSymbol_", i, " feature_", d.ix].join(''))
                            .attr("r", function(d){ return d.r; })
                            .style("fill", function(){ return Colors.random();})
                            .style("stroke", "black");
    } else {
        symbol_layer = map.append("g").attr("id", layer_to_add)
                          .attr("class", "result_layer layer")
                          .selectAll("rect")
                          .data(nodes).enter()
                          .append("rect")
                            .attr("id", (d,i) => ["PropSymbol_", i, " feature_", d.ix].join(''))
                            .attr("height", function(d){ return d.r * 2; })
                            .attr("width", function(d){ return d.r * 2; })
                            .style("fill", function(){ return Colors.random();})
                            .style("stroke", "black");
    }

    function tick(e){
        if(shape_symbol == "circle")
            symbol_layer.attr("cx", d => d.x).attr("cy", d => d.y);
        else
            symbol_layer.attr("x", function(d){ return d.x - d.r})
                .attr("y", function(d){ return d.y - d.r})
    }

//    function tick(e){
//        if(shape_symbol == "circle"){
//            symbol_layer.each(gravity(e.alpha * 0.1))
//                .each(collide(.5))
//                .attr("cx", function(d){ return d.x })
//                .attr("cy", function(d){ return d.y })
//        } else {
//            symbol_layer.each(gravity(e.alpha * 0.1))
//                .each(collide(.5))
//                .attr("x", function(d){ return d.x - d.r})
//                .attr("y", function(d){ return d.y - d.r})
//        }
//    }
//    function gravity(k) {
//        return function(d) {
//            d.x += (d.x0 - d.x) * k;
//            d.y += (d.y0 - d.y) * k;
//        };
//    }
//
//    function collide(k) {
//        var q = d3.geom.quadtree(nodes);
//        if(shape_symbol == "circle"){
//            return function(node) {
//                let nr = node.r,
//                    nx1 = node.x - nr,
//                    nx2 = node.x + nr,
//                    ny1 = node.y - nr,
//                    ny2 = node.y + nr;
//                q.visit(function(quad, x1, y1, x2, y2) {
//                    if (quad.point && (quad.point !== node)) {
//                        let x = node.x - quad.point.x,
//                            y = node.y - quad.point.y,
//                            l = x * x + y * y,
//                            r = nr + quad.point.r;
//                        if (l < r * r) {
//                            l = ((l = Math.sqrt(l)) - r) / l * k;
//                            node.x -= x *= l;
//                            node.y -= y *= l;
//                            quad.point.x += x;
//                            quad.point.y += y;
//                        }
//                    }
//                    return x1 > nx2 || x2 < nx1 || y1 > ny2 || y2 < ny1;
//                });
//            };
//        } else {
//            return function(node) {
//                let nr = node.r,
//                    nx1 = node.x - nr,
//                    nx2 = node.x + nr,
//                    ny1 = node.y - nr,
//                    ny2 = node.y + nr;
//                q.visit(function(quad, x1, y1, x2, y2) {
//                    if (quad.point && (quad.point !== node)) {
//                        let x = node.x - quad.point.x,
//                            y = node.y - quad.point.y,
//                            lx = Math.abs(x),
//                            ly = Math.abs(y),
//                            r = nr + quad.point.r;
//                        if (lx < r && ly < r) {
//                            if(lx > ly){
//                                lx = (lx - r) * (x < 0 ? -k : k);
//                                node.x -= lx;
//                                quad.point.x += lx;
//                            } else {
//                                ly = (ly - r) * (y < 0 ? -k : k);
//                                node.y -= ly;
//                                quad.point.y += ly;
//                            }
//                        }
//                    }
//                    return x1 > nx2 || x2 < nx1 || y1 > ny2 || y2 < ny1;
//                });
//            };
//        }
//    }
    return d_values;
}


var boxExplore = {
    display_table: function(table_name){
        document.querySelector("body").style.cursor = "";
        let the_table = this.layer_names.get(table_name)[1];
        this.current_table = table_name;
        this.nb_features = the_table.length;
        this.columns_names = Object.getOwnPropertyNames(the_table[0]);
        this.columns_headers = [];
        for(let i=0, col=this.columns_names, len = col.length; i<len; ++i)
            this.columns_headers.push({data: col[i], title: col[i]});
        if(this.top_buttons.select("#add_field_button").node()){
            this.top_buttons.select("#add_field_button").remove()
            document.getElementById("table_intro").remove();
            document.getElementById("myTable").remove();
            document.getElementById("myTable_wrapper").remove();
        }
        let self = this;
        this.top_buttons
             .insert("button")
             .attrs({id: "add_field_button", class: "button_st3"})
             .html("Add a new field...")
             .on('click', function(){
                add_table_field(the_table, table_name, self);
             });
        let txt_intro = [
            "<b>", table_name, "</b><br>",
            this.nb_features, " features - ",
            this.columns_names.length, " fields"].join('');
        this.box_table.append("p").attr('id', 'table_intro').html(txt_intro);
        this.box_table.append("table")
                      .attrs({class: "display compact", id: "myTable"})
                      .style("width", "80%");
        let myTable = $('#myTable').DataTable({
            data: the_table,
            columns: this.columns_headers,
        });
    },
    get_available_tables: function(){
        let target_layer = Object.getOwnPropertyNames(user_data),
            ext_dataset = dataset_name,
            result_layers = Object.getOwnPropertyNames(result_data),
            available = new Map();
        for(let lyr_name of target_layer)
            available.set(lyr_name, ["Target layer", user_data[lyr_name]]);
        if(ext_dataset)
            available.set(dataset_name, ["Ext. dataset", joined_dataset[0]]);
        for(let lyr_name of result_layers)
            available.set(lyr_name, ["Result layer", result_data[lyr_name]]);
        return available;
    },
    create: function(){
        this.layer_names = this.get_available_tables()
        if(this.layer_names.size == 0) return;
        this.columns_headers = [];
        this.nb_features = undefined;
        this.columns_names = undefined;
        this.current_table = undefined,
        this.box_table = d3.select("body").append("div")
                            .attrs({id: "browse_data_box", title: "Explore dataset"})
                            .style("font-size", "0.75em");

        let self = this;

        this.top_buttons = this.box_table.append('p')
                                    .styles({"margin-left": "15px", "display": "inline", "font-size": "12px"});

        let select_a_table = this.box_table
                                .append('p').html("Available tables :")
                                .insert("select").attr("id", "select_table")
                                .on("change", function(){
                                    self.display_table(this.value);
                                });

        this.layer_names.forEach( (value, key) => {
            let txt = [key, " (", value[0], ")"].join('');
            select_a_table.append("option").attr("value", key).text(txt);
        });
        setSelected(select_a_table.node(), select_a_table.node().options[0].value);
        var deferred = Q.defer();
        $("#browse_data_box").dialog({
            modal:false,
            resizable: true,
            width: Math.round(window.innerWidth * 0.8),
            buttons:[{
                    text: "Close",
                    click: function(){deferred.resolve([true, true]);$(this).dialog("close");}
                        }],
            close: function(event, ui){
                    $(this).dialog("destroy").remove();
                    if(deferred.promise.isPending()) deferred.resolve(false);
                }
        });
        return deferred.promise;
    }
};


var fields_PropSymbol = {
    fill: function(layer){
        if(!layer) return;
        d3.selectAll(".params").attr("disabled", null);
        let fields = type_col(layer, "number"),
            nb_features = user_data[layer].length,
            field_selec = d3.select("#PropSymbol_field_1");

        fields.forEach(function(field){
            field_selec.append("option").text(field).attr("value", field);
        });

        field_selec.on("change", function(){
            let field_name = this.value,
                data_layer = user_data[layer],
                field_values = data_layer.map(obj => +obj[field_name]),
                max_val_field = max_fast(field_values),
                has_neg = has_negative(field_values),
                ref_value_field = document.getElementById("PropSymbol_ref_value").querySelector('input');
            ref_value_field.setAttribute("max", max_val_field);
            ref_value_field.setAttribute("value", max_val_field);
            if(has_neg){
                setSelected(document.getElementById("PropSymbol_nb_colors"), 2);
                document.getElementById("PropSymbol_break_val").value = 0;
            } else {
                setSelected(document.getElementById("PropSymbol_nb_colors"), 1);
            }
        });
        setSelected(field_selec.node(), fields[0]);
    },

    unfill: function(){
        let field_selec = document.getElementById("PropSymbol_field_1");
        unfillSelectInput(field_selec);
        d3.selectAll(".params").attr("disabled", true);
    }
};

function fillMenu_PropSymbol(layer){
    var max_allowed_size = Math.round(h/2 - h/20),
        dialog_content = section2.append("p").attr("class", "form-rendering"),
        field_selec = dialog_content.append('p').html('Field ')
                          .insert('select')
                          .attrs({class: 'params', 'id': "PropSymbol_field_1"}),
        ref_size = dialog_content.append('p').style("display", "inline").html('Fixed size ')
                         .insert('input')
                         .attrs({type: 'number', class: 'params'})
                         .attrs({min: 0.2, max: max_allowed_size, value: 10.0, step: 0.1})
                         .style("width", "50px");

    dialog_content.append('span').html(" px");

    var ref_value = dialog_content.append('p').attr("id", "PropSymbol_ref_value")
                            .html('on value ... ')
                            .insert('input')
                            .styles({'width': '100px', "margin-left": "65px"})
                            .attrs({type: 'number', class: "params", min: 0.1, step: 0.1});

    var symb_selec = dialog_content
                        .append('p').html('Symbol type ')
                        .insert('select').attr('class', 'params');

    [['Circle', "circle"], ['Square', "rect"]].forEach(function(symb){
        symb_selec.append("option").text(symb[0]).attr("value", symb[1]);});

    dialog_content.append('p').html('Symbol color ');
    let color_par = dialog_content.append('select')
                            .attr("class", "params")
                            .attr("id", "PropSymbol_nb_colors")
                            .style("margin-right", "15px");
    color_par.append("option").attr("value", 1).text("One color");
    color_par.append("option").attr("value", 2).text("Two colors");

    color_par.on("change", function(){
        if(this.value == 1){
            fill_color2.style("display", "none");
            fill_color_opt.style("display", "none");
            fill_color_text.style("display", "none");
        } else {
            fill_color2.style("display", null);
            fill_color_opt.style("display", null);
            fill_color_text.style("display", "inline");
        }
    });
    var col_p = dialog_content.append("p").style("display", "inline");
    var fill_color = col_p.insert('input')
                                .attr('type', 'color')
                                .attrs({class: "params", "value": ColorsSelected.random()});
    var fill_color2 = col_p.insert('input')
                                .attr('type', 'color')
                                .style("display", "none")
                                .attrs({class: "params", "value": ColorsSelected.random()});
    var col_b = dialog_content.insert("p");
    var fill_color_text = col_b.insert("span").style("display", "none")
                                .html("Break value ");
    var fill_color_opt = col_b.insert('input')
                                .attr('type', 'number')
                                .attrs({class: "params", "id": "PropSymbol_break_val"})
                                .style("display", "none")
                                .style("width", "75px");

    dialog_content.insert("p").styles({"text-align": "right", margin: "auto"})
        .append('button')
        .attr('id', 'yes')
        .attr("class", "params button_st3")
        .html('Compute')
        .on("click", function(){
            let layer = Object.getOwnPropertyNames(user_data)[0],
                nb_features = user_data[layer].length,
                new_layer_name = check_layer_name(layer + "_PropSymbols"),
                rendering_params = { "field": field_selec.node().value,
                                     "nb_features": nb_features,
                                     "new_name": new_layer_name,
                                     "ref_layer_name": layer,
                                     "symbol": symb_selec.node().value,
                                     "ref_size": +ref_size.node().value,
                                     "ref_value": +ref_value.node().value,
                                     "fill_color": fill_color.node().value };
            if(+color_par.node().value == 2){
                rendering_params["break_val"] = +fill_color_opt.node().value;
                rendering_params["fill_color"] = {"two" : [fill_color.node().value, fill_color2.node().value]};
            }
            console.log(rendering_params)
            make_prop_symbols(rendering_params);
            binds_layers_buttons(new_layer_name);
            zoom_without_redraw();
            switch_accordion_section();

        });
    d3.selectAll(".params").attr("disabled", true);
}


function make_prop_symbols(rendering_params){
    let layer = rendering_params.ref_layer_name,
        field = rendering_params.field,
        nb_features = rendering_params.nb_features,
        values_to_use = rendering_params.values_to_use,
        d_values = [],
        abs = Math.abs,
        comp = function(a,b){ return abs(b[1])-abs(a[1]); },
        ref_layer_selection = document.getElementById(layer).querySelectorAll("path"),
        ref_size = rendering_params.ref_size,
        ref_value = rendering_params.ref_value,
        symbol_type = rendering_params.symbol,
        layer_to_add = rendering_params.new_name,
        zs = d3.zoomTransform(map.node()).k;

    if(values_to_use)
        for(let i = 0; i < nb_features; ++i){
//            let centr = path.centroid(ref_layer_selection[i].__data__);
            d_values.push([i, +values_to_use[i],
                           path.centroid(ref_layer_selection[i].__data__)]);
        }
    else {
        let data_table = user_data[layer];
        for(let i = 0; i < nb_features; ++i){
//            let centr = path.centroid(ref_layer_selection[i].__data__);
            d_values.push([i, +data_table[i][field],
                           path.centroid(ref_layer_selection[i].__data__)]);
        }
    }

    if(rendering_params.break_val != undefined && rendering_params.fill_color.two){
        let col1 = rendering_params.fill_color.two[0],
            col2 = rendering_params.fill_color.two[1];
        var tmp_fill_color = [];
        for(let i = 0; i < nb_features; ++i){
            tmp_fill_color.push(d_values[i][1] > rendering_params.break_val ? col2 : col1)
        }
    } else {
        var tmp_fill_color = rendering_params.fill_color;
    }

    d_values = prop_sizer3(d_values, ref_value, ref_size, symbol_type);
    d_values.sort(comp);

    /*
        Values have been sorted (descendant order on the absolute values) to have larger symbols
        displayed under the smaller, so now d_values is an array like :
        [
         [id_ref_feature, value, [x_centroid, y_centroid]],
         [id_ref_feature, value, [x_centroid, y_centroid]],
         [id_ref_feature, value, [x_centroid, y_centroid]],
         [...]
        ]
    */

    if(!(rendering_params.fill_color instanceof Array) && !(rendering_params.fill_color.two)){
        for(let i=0; i<nb_features; ++i)
            d_values[i].push(rendering_params.fill_color);
    } else {
        for(let i=0; i<nb_features; ++i){
//            let idx = d_values[i][0];
            d_values[i].push(tmp_fill_color[d_values[i][0]]);
        }
    }

    var symbol_layer = map.append("g").attr("id", layer_to_add)
                          .attr("class", "result_layer layer");

    if(symbol_type === "circle"){
        for(let i = 0; i < nb_features; i++){
            let params = d_values[i];
            symbol_layer.append('circle')
                .attr('cx', params[2][0])
                .attr("cy", params[2][1])
                .attr("r", params[1])
                .attr("id", ["PropSymbol_", i , " feature_", params[0]].join(''))
                .style("fill", params[3])
                .style("stroke", "black")
                .style("stroke-width", 1 / zs);
        }
    } else if(symbol_type === "rect"){
        for(let i = 0; i < nb_features; i++){
            let params = d_values[i],
                size = params[1];

            symbol_layer.append('rect')
                .attr('x', params[2][0] - size/2)
                .attr("y", params[2][1] - size/2)
                .attr("height", size)
                .attr("width", size)
                .attr("id", ["PropSymbol_", i , " feature_", params[0]].join(''))
                .style("fill", params[3])
                .style("stroke", "black")
                .style("stroke-width", 1 / zs);
        };
    }

    let fill_color = rendering_params.fill_color.two != undefined
                    ? rendering_params.fill_color
                    : rendering_params.fill_color instanceof Array
                    ? {"class": rendering_params.fill_color}
                    : {"single" : rendering_params.fill_color};
    current_layers[layer_to_add] = {
        "n_features": nb_features,
        "renderer": rendering_params.renderer || "PropSymbols",
        "symbol": symbol_type,
        "fill_color" : fill_color,
        "rendered_field": field,
        "size": [ref_value, ref_size],
        "stroke-width-const": 1,
        "is_result": true,
        "ref_layer_name": layer,
        "features_order": d_values
        };
    if(rendering_params.break_val != undefined){
        current_layers[layer_to_add]["break_val"] = rendering_params.break_val;
    }
    up_legend();
    create_li_layer_elem(layer_to_add, nb_features, ["Point", "prop"], "result");
    return d_values;
}

var fields_griddedMap = {
    fill: function(layer){
        if(!layer) return;

        let fields = type_col(layer, "number"),
            field_selec = d3.select("#Gridded_field");

        fields.forEach(function(field){
            field_selec.append("option").text(field).attr("value", field); });
        d3.selectAll(".params").attr("disabled", null);
        document.getElementById("Gridded_cellsize").value = get_first_guess_span();
    },
    unfill: function(){
        let field_selec = document.getElementById("Gridded_field");
        unfillSelectInput(field_selec);
        d3.selectAll(".params").attr("disabled", true);
    }
}

function fillMenu_griddedMap(layer){
    var dialog_content = section2.append("p").attr("class", "form-rendering");
    var field_selec = dialog_content.append('p').html('Field ')
                        .insert('select').attrs({class: 'params', id: "Gridded_field"});
    var cellsize = dialog_content.append('p').html('Cell size <i>(km)</i> ')
                        .insert('input').attrs({
                            type: 'number', class: 'params', id: "Gridded_cellsize",
                            value: 10.0, min: 1.000, max: 7000, step: 0.001});
    var grid_shape = dialog_content.append('p').html('Grid shape ')
                        .insert('select').attrs({class: 'params', id: "Gridded_shape"});
    var col_pal = dialog_content.append('p').html('Colorramp ')
                        .insert('select').attr('class', 'params');

    ['Blues', 'BuGn', 'BuPu', 'GnBu', 'OrRd', 'PuBu', 'PuBuGn',
    'PuRd', 'RdPu', 'YlGn', 'Greens', 'Greys', 'Oranges', 'Purples', 'Reds']
    .forEach( d => { col_pal.append("option").text(d).attr("value", d); });

    ['Square', 'Diamond', 'Hexagon'].forEach( d => {
        grid_shape.append("option").text(d).attr("value",d);
    });

    dialog_content.insert("p")
        .styles({"text-align": "right", margin: "auto"})
        .append('button')
        .attr("class", "params button_st3")
        .attr('id', 'Gridded_yes')
        .html(i18next.t('Compute and render'))
        .on("click", function(){
            let field_n = field_selec.node().value,
                layer = Object.getOwnPropertyNames(user_data)[0],
                formToSend = new FormData(),
                var_to_send = {};

            if(current_layers[layer].original_fields.has(field_n))
                var_to_send[field_n] = [];
            else
                var_to_send[field_n] = user_data[layer].map(i => +i[field_n]);

            formToSend.append("json", JSON.stringify({
                "topojson": current_layers[layer].key_name,
                "var_name": var_to_send,
                "cellsize": +cellsize.node().value * 1000,
                "grid_shape": grid_shape.node().value
                }));
            $.ajax({
                processData: false,
                contentType: false,
                url: '/R_compute/gridded',
                data: formToSend,
                type: 'POST',
                error: function(error) { display_error_during_computation(); console.log(error); },
                success: function(data){
                    let n_layer_name = add_layer_topojson(data, {result_layer_on_add: true});
                    if(!n_layer_name)
                        return;
                    let res_data = result_data[n_layer_name],
                        nb_ft = res_data.length,
                        opt_nb_class = Math.floor(1 + 3.3 * Math.log10(nb_ft)),
                        d_values = [];

                    for(let i=0; i < nb_ft; i++){
                        d_values.push(+res_data[i]["densitykm"])
                    }

                    current_layers[n_layer_name].renderer = "Gridded";
                    let disc_result = discretize_to_colors(d_values, "Quantiles", opt_nb_class, col_pal.node().value),
                        rendering_params = {
                            nb_class: opt_nb_class,
                            type: "Quantiles",
                            breaks: disc_result[2],
                            colors: disc_result[3],
                            colorsByFeature: disc_result[4],
                            renderer: "Gridded",
                            rendered_field: "densitykm",
                                };
                    render_choro(n_layer_name, rendering_params);
                }
            });
        });
    d3.selectAll(".params").attr("disabled", true);
}

function copy_layer(ref_layer, new_name, type_result){
    svg_map.appendChild(document.getElementById("svg_map").querySelector("#"+ref_layer).cloneNode(true));
    svg_map.lastChild.setAttribute("id", new_name);
    svg_map.lastChild.setAttribute("class", "result_layer layer");
    current_layers[new_name] = {n_features: current_layers[ref_layer].n_features,
                             type: current_layers[ref_layer].type,
                             ref_layer_name: ref_layer};
    let selec_src = document.getElementById(ref_layer).querySelectorAll("path");
    let selec_dest = document.getElementById(new_name).querySelectorAll("path");
    for(let i = 0; i < selec_src.length; i++)
        selec_dest[i].__data__ = selec_src[i].__data__;
    up_legend();
    create_li_layer_elem(new_name, current_layers[new_name].n_features, [current_layers[new_name].type, type_result], "result");
}

function render_categorical(layer, rendering_params){
    if(rendering_params.new_name){
        copy_layer(layer, rendering_params.new_name, "typo");
        layer = rendering_params.new_name;
    }
    map.select("#" + layer).style("opacity", 1)
            .style("stroke-width", 0.75/d3.zoomTransform(map.node()).k + "px");

    var colorsByFeature = rendering_params.colorByFeature,
        color_map = rendering_params.color_map,
        field = rendering_params.rendered_field,
        layer_to_render = map.select("#" + layer).selectAll("path");

    layer_to_render.style("fill", (d,i) => colorsByFeature[i])
                    .style("fill-opacity", 0.9)
                    .style("stroke-opacity", 0.9)
                    .style("stroke", "black");
    current_layers[layer].renderer = rendering_params['renderer'];
    current_layers[layer].rendered_field = field;
    current_layers[layer].fill_color = {"class": rendering_params['colorByFeature']};
    current_layers[layer]['stroke-width-const'] = 0.75;
    current_layers[layer].is_result = true;
    current_layers[layer].color_map = color_map;
    zoom_without_redraw();
}

function create_li_layer_elem(layer_name, nb_ft, type_geom, type_layer){
    let _list_display_name = get_display_name_on_layer_list(layer_name),
        layers_listed = layer_list.node(),
        li = document.createElement("li");

    li.setAttribute("layer_name", layer_name);
    if(type_layer == "result"){
        li.setAttribute("class", ["ui-state-default sortable_result ", layer_name].join(''));
        li.setAttribute("layer-tooltip",
                ["<b>", layer_name, "</b> - ", type_geom[0] ," - ", nb_ft, " features"].join(''));
        li.innerHTML = ['<div class="layer_buttons">', sys_run_button_t2,
                        button_trash, button_zoom_fit, eye_open0, button_legend,
                        button_result_type.get(type_geom[1]), "</div> ", _list_display_name].join('');
    } else if(type_layer == "sample"){
        li.setAttribute("class", ["ui-state-default ", layer_name].join(''));
        li.setAttribute("layer-tooltip",
                ["<b>", layer_name, "</b> - Sample layout layer"].join(''));
        li.innerHTML = ['<div class="layer_buttons">', button_style,
                        button_trash, button_zoom_fit, eye_open0,
                        button_type.get(type_geom), "</div> ", _list_display_name].join('');
    }
    layers_listed.insertBefore(li, layers_listed.childNodes[0]);
    binds_layers_buttons(layer_name);
}
// Function to render the `layer` according to the `rendering_params`
// (layer should be the name of group of path, ie. not a PropSymbol layer)
// Currently used fo "choropleth", "MTA - relative deviations", "gridded map" functionnality
function render_choro(layer, rendering_params){
    if(rendering_params.new_name){
        copy_layer(layer, rendering_params.new_name, "choro");
        layer = rendering_params.new_name;
    }
    let breaks = rendering_params["breaks"];
    var layer_to_render = map.select("#"+layer).selectAll("path");
    map.select("#"+layer)
            .style("opacity", 1)
            .style("stroke-width", 0.75/d3.zoomTransform(map.node()).k, + "px");
    layer_to_render.style('fill-opacity', 0.9)
                   .style("fill", function(d, i){ return rendering_params['colorsByFeature'][i] })
                   .style('stroke-opacity', 0.9)
                   .style("stroke", "black");
    current_layers[layer].renderer = rendering_params['renderer'];
    current_layers[layer].rendered_field = rendering_params['rendered_field'];
    current_layers[layer].fill_color = {"class": rendering_params['colorsByFeature']};
    current_layers[layer]['stroke-width-const'] = 0.75;
    current_layers[layer].is_result = true;
    let colors_breaks = [];
    for(let i = breaks.length-1; i > 0; --i){
        colors_breaks.push([
                [breaks[i-1], " - ", breaks[i]].join(''),
                rendering_params['colors'][i-1]
            ]);
        }
    current_layers[layer].colors_breaks = colors_breaks;
    zoom_without_redraw();
}

// Function returning the name of all current layers (excepted the sample layers used as layout)
function get_other_layer_names(){
    let other_layers = Object.getOwnPropertyNames(current_layers),
        tmp_idx = null;

    tmp_idx = other_layers.indexOf("Graticule");
    if(tmp_idx > -1) other_layers.splice(tmp_idx, 1);

    tmp_idx = other_layers.indexOf("Simplified_land_polygons");
    if(tmp_idx > -1) other_layers.splice(tmp_idx, 1);

    tmp_idx = other_layers.indexOf("Sphere");
    if(tmp_idx > -1) other_layers.splice(tmp_idx, 1);

    return other_layers;
}

// Function to remove each node (each <option>) of a <select> HTML element :
function unfillSelectInput(select_node){
    for(let i = select_node.childElementCount - 1; i > -1; i--)
        select_node.removeChild(select_node.children[i]);
}

// Function trying to mimic the R "seq" function or the python 2 "range" function
// (ie its not generator based and returns a real array)
let range = function(start = 0, stop, step = 1) {
    let cur = (stop === undefined) ? 0 : start;
    let max = (stop === undefined) ? start : stop;
    let res = [];
    for(let i = cur; step < 0 ? i > max : i < max; i += step)
        res.push(i);
    return res;
}

// Function trying to mimic the python 2 "xrange" / python 3 "range" function
// (ie. its a generator and returns values "on request")
let xrange = function*(start = 0, stop, step = 1) {
    let cur = (stop === undefined) ? 0 : start;
    let max = (stop === undefined) ? start : stop;
    for(let i = cur; step < 0 ? i > max : i < max; i += step)
        yield i;
}


function prop_sizer3_e(arr, fixed_value, fixed_size, type_symbol){
    let pi = Math.PI,
        abs = Math.abs,
        sqrt = Math.sqrt,
        arr_len = arr.length,
        res = [];

    if(!fixed_value || fixed_value == 0)
        fixed_value = max_fast(arr);

    if(type_symbol == "circle"){
        let smax = fixed_size * fixed_size * pi;
        for(let i=0; i < arr_len; ++i)
            res.push(sqrt(abs(arr[i]) * smax / fixed_value) / pi);

    } else {
        let smax = fixed_size * fixed_size;
        for(let i=0; i < arr_len; ++i)
            res.push(sqrt(abs(arr[i]) * smax / fixed_value));
    }
    return res;
}

function prop_sizer3(arr, fixed_value, fixed_size, type_symbol){
    let pi = Math.PI,
        abs = Math.abs,
        sqrt = Math.sqrt,
        arr_len = arr.length,
        res = [];

    if(!fixed_value || fixed_value == 0)
        fixed_value = max_fast(arr);

    if(type_symbol == "circle") {
        let smax = fixed_size * fixed_size * pi;
        for(let i=0; i < arr_len; ++i){
            let val = arr[i];
            res.push(
                [val[0], sqrt(abs(val[1]) * smax / fixed_value) / pi, val[2]]
                );
        }
    } else {
        let smax = fixed_size * fixed_size;
        for(let i=0; i < arr_len; ++i){
            let val = arr[i];
            res.push(
                [val[0], sqrt(abs(val[1]) * smax / fixed_value), val[2]]
                );
        }
    }
    return res
}

function get_nb_decimals(nb){
    let tmp = nb.toString().split('.');
    return tmp.length < 2 ? 0 : tmp[1].length;
}

var type_col = function(layer_name, target, skip_if_empty_values=false){
// Function returning an object like {"field1": "field_type", "field2": "field_type"},
//  for the fields of the selected layer.
// If target is set to "number" it should return an array containing only the name of the numerical fields
// ------------------- "string" ---------------------------------------------------------non-numerial ----
    var table = user_data.hasOwnProperty(layer_name) ? user_data[layer_name]
                    : result_data.hasOwnProperty(layer_name) ? result_data[layer_name]
                    : joined_dataset[0],
        fields = Object.getOwnPropertyNames(table[0]),
        nb_features = table.length,
        deepth_test = 100 < nb_features ? 100 : nb_features - 1,
        result = {},
        field = undefined,
        tmp_type = undefined;
    for(let j = 0, len = fields.length; j < len; ++j){
        field = fields[j];
        result[field] = [];
        for(let i=0; i < deepth_test; ++i){
            tmp_type = typeof table[i][field];
            if(tmp_type == "string" && table[i][field].length == 0)
                tmp_type = "empty";
            else if(tmp_type === "string" && !isNaN(Number(table[i][field])))
                tmp_type = "number";
            else if(tmp_type === "object" && isFinite(table[i][field]))
                tmp_type = "empty"
            result[fields[j]].push(tmp_type);
        }
    }
    console.log(result)
    for(let j = 0, len = fields.length; j < len; ++j){
        field = fields[j];
        if(result[field].every(function(ft){return ft === "number" || ft === "empty";})
            && result[field].indexOf("number") > -1)
            result[field] = "number";
        else
            result[field] = "string";
    }
    if(target){
        let res = [];
        for(let k in result)
            if(result[k] === target && k != "_uid")
                res.push(k);
        return res;
    } else
        return result;
}

/**
* Return a basic operator as a function, each one taking two numbers in arguments
*
* @param {String} operator
* @return {function}
*/
function get_fun_operator(operator){
    let operators = new Map([
        ["+", function(a, b){ return a + b; }],
        ["-", function(a, b){ return a - b; }],
        ["/", function(a, b){ return a / b; }],
        ["*", function(a, b){ return a * b; }],
        ["^", function(a, b){ return Math.pow(a, b); }],
    ]);
    return operators.get(operator);
}

/**
* Function to add a field to the targeted layer
*
* @param {Array} table - A reference to the "table" to work on
* @param {String} layer - The name of the layer
* @param {Object} parent - A reference to the parent box in order to redisplay the table according to the changes
*
*/
function add_table_field(table, layer_name, parent){
    function check_name(){
        if(regexp_name.test(this.value) || this.value == "")
            chooses_handler.new_name = this.value;
        else { // Rollback to the last correct name  :
            this.value = chooses_handler.new_name;
            swal({title: i18next.t("Error") + "!",
                  text: i18next.t("Unauthorized character!"),
                  type: "error",
                  allowOutsideClick: false});
        }
    };

    function compute_and_add(){
        let options = chooses_handler,
            fi1 = options.field1,
            fi2 = options.field2,
            new_name_field = options.new_name,
            operation = options.operator,
            opt_val = options.opt_val;

        if(!regexp_name.test(new_name_field)){
            swal({title: i18next.t("Error") + "!",
                  text: i18next.t("Unauthorized column name !"),
                  type: "error",
                  allowOutsideClick: false});
            return Promise.reject("Invalid name");
        }

        if(options.type_operation === "math_compute" && table.length > 3200){
            let formToSend = new FormData();
            let var1 = [],
                var2 = (fi2 == "user_const_value") ? +opt_val : [];
            for(let i=0; i<table.length; i++){
                var1.push(+table[i][fi1])
            }
            if(fi2 != "user_const_value"){
                for(let i=0; i<table.length; i++){
                    var2.push(+table[i][fi2])
                }
            }
            formToSend.append('var1', JSON.stringify(var1));
            formToSend.append('var2', JSON.stringify(var2));
            formToSend.append('operator', operation);
            return request_data("POST", "/helpers/calc", formToSend).then(function(e){
                let data = JSON.parse(e.target.responseText);
                for(let i=0; i<table.length; i++)
                    table[i][new_name_field] = data[i];

                return true;
            });
        }
        else if(options.type_operation === "math_compute"){
            let math_func = get_fun_operator(operation)
            if(fi2 != "user_const_value"){
                for(let i=0; i<table.length; i++)
                    table[i][new_name_field] = math_func(+table[i][fi1], +table[i][fi2]);
            } else {
                opt_val = +opt_val;
                for(let i=0; i<table.length; i++)
                    table[i][new_name_field] = math_func(+table[i][fi1], opt_val);
            }
            return Promise.resolve(true);
        } else {
            if(operation == "Truncate"){
                for(let i=0; i < table.length; i++)
                    table[i][new_name_field] = table[i][fi1].substring(0, +opt_val);

            } else if (operation == "Concatenate"){
                for(let i=0; i < table.length; i++)
                    table[i][new_name_field] = [table[i][fi1], table[i][fi2]].join(opt_val);
            }
            return Promise.resolve(true);
        }
        return Promise.reject("Unknown error")
    };


    function refresh_type_content(type){
        field1.node().remove(); operator.node().remove(); field2.node().remove();
        field1 = div1.append("select")
                    .on("change", function(){ chooses_handler.field1 = this.value; });
        operator = div1.append("select")
                    .on("change", function(){
                        chooses_handler.operator=this.value;
                        refresh_subtype_content(chooses_handler.type_operation, this.value);
                        });
        field2 = div1.append("select")
                    .on("change", function(){
                        chooses_handler.field2 = this.value;
                        if(this.value == "user_const_value"){
                            val_opt.style("display", null);
                        }
                    });
        if(type == "math_compute"){
            math_operation.forEach(function(op){ operator.append("option").text(op).attr("value", op); })
            for(let k in fields_type){
                if(fields_type[k] == "number"){
                    field1.append("option").text(k).attr("value", k);
                    field2.append("option").text(k).attr("value", k);
                }
            }
            field2.append("option").text("Constant value...").attr("value", "user_const_value");
            val_opt.style("display", "none");
            txt_op.text("");
            chooses_handler.operator = math_operation[0];
        } else {
            string_operation.forEach(function(op){ operator.append("option").text(op).attr("value", op); })
            for(let k in fields_type){
                if(fields_type[k] == "string"){
                    field1.append("option").text(k).attr("value", k);
                    field2.append("option").text(k).attr("value", k);
                }
            }
            val_opt.style("display", null);
            txt_op.html("Character to join the two fields (can stay blank) :<br>");
            chooses_handler.operator = string_operation[0];
        }
        chooses_handler.field1 = field1.node().value;
        chooses_handler.field2 = field2.node().value;
    };

    function refresh_subtype_content(type, subtype){
        if(type != "string_field"){
            if(field2.node().value != "user_const_value"){
                val_opt.style("display", "none");
                txt_op.text("");
            }
        } else {
            if(subtype == "Truncate"){
                txt_op.html("Number of char to keep (from the left) :<br>");
                field2.attr("disabled", true);
            } else {
                txt_op.html("Character used to join the two fields (can stay blank) :<br>");
                field2.attr("disabled", null);
            }
        }
    };

    var chooses_handler = {
        field1: undefined, field2: undefined,
        operator: undefined, type_operation: undefined,
        opt_val: undefined, new_name: 'NewFieldName'
        }

    var box = make_confirm_dialog("", "Valid", "Cancel", "Add a new field",
                    "addFieldBox", 430 < w ? 430 : undefined, 280 < h ? 280 : undefined).then(function(valid){
            if(valid){
                document.querySelector("body").style.cursor = "wait";
                compute_and_add(chooses_handler).then(
                    function(resolved){
                        if(window.fields_handler){
                            fields_handler.unfill();
                            fields_handler.fill(layer_name);
                        }
                        if(parent)
                            parent.display_table(layer_name);
                    }, function(error){
<<<<<<< HEAD
                        display_error_during_computation(); console.log(error);
=======
                        if(error != "Invalid name")
                            display_error_during_computation();
                        console.log(error);
                        document.querySelector("body").style.cursor = "";
>>>>>>> 61c6a512
                }).done(()=> { document.querySelector("body").style.cursor = ""; });
            }
        });

    var current_fields = Object.getOwnPropertyNames(table),
        fields_type = type_col(layer_name),
        regexp_name = new RegExp(/^[a-z0-9_]+$/i), // Only allow letters (lower & upper cases), number and underscore in the field name
        box_content = d3.select(".addFieldBox").append("div"),
        div1 = box_content.append("div").attr("id", "field_div1"),
        div2 = box_content.append("div").attr("id", "field_div2");

    var new_name = div1.append("p").html("New field name :<br>")
                            .insert("input").attr('value', 'NewFieldName')
                            .on("keyup", check_name);
    var type_content = div1.append("p").html("New field content :<br>")
                            .insert("select").attr("id", "type_content_select")
                            .on("change", function(){
                                chooses_handler.type_operation = this.value;
                                refresh_type_content(this.value); });

    [["Computation based on two existing numerical fields", "math_compute"],
     ["Modification on a character field", "string_field"]]
        .forEach(function(d,i){ type_content.append("option").text(d[0]).attr("value", d[1]); });

    var field1 = div1.append("select").on("change", function(){ chooses_handler.field1 = this.value; }),
        operator = div1.append("select").on("change", function(){
                            chooses_handler.operator = this.value;
                            refresh_subtype_content(chooses_handler.type_operation, this.value);
                            }),
        field2 = div1.append("select").on("change", function(){ chooses_handler.field2 = this.value; });

    var txt_op = div2.append("p").attr("id", "txt_opt").text(""),
        val_opt = div2.append("input").attr("id", "val_opt")
                        .style("display", "none")
                        .on("change", function(){ chooses_handler.opt_val = this.value;});

    var math_operation = ["+", "-", "*", "/", "^"],
        string_operation = ["Concatenate", "Truncate"];

    {
        let a = type_content.node(),
            b = false;
        for(let fi in fields_type){
            if(fields_type[fi] == "number"){
                b = true;
                break;
            }
        }
        a.value = b ? "math_compute" : "string_field";
        a.dispatchEvent(new Event('change'));
    }

    return box;
}

/**
* @param {Array} arr - The array to test
* @return {Boolean} result - True or False, according to whether it contains empty values or not
*/
var contains_empty_val = function(arr){
    for(let i = arr.length - 1; i > -1; --i)
        if(arr[i] == null) return true;
    return false;
}

// Function to be called after clicking on "render" in order to close the section 2
// and to have the section 3 opened
function switch_accordion_section(id_to_close="accordion2", id_to_open="accordion3"){
    let section2 = document.getElementById(id_to_close).firstChild,
        section3 = document.getElementById(id_to_open).firstChild;
    if(section2.getAttribute("aria-expanded") == "true")
        section2.dispatchEvent(new Event("click"));
    if(section3.getAttribute("aria-expanded") == "false")
        section3.dispatchEvent(new Event("click"));
}

/**
* Return the haversine distance in kilometers between two points (lat/long coordinates)
*
* @param {Array} A - Coordinates of the 1st point as [latitude, longitude]
* @param {Array} B - Coordinates of the 2nd point as [latitude, longitude]
* @return {Number} distance - The distance in km between A and B
*/
function haversine_dist(A, B){
    let pi_dr = Math.PI / 180;

    let lat1 = A[0], lon1 = A[1],
        lat2 = B[0], lon2 = B[1];

    let x1 = lat2 - lat1,
        dLat = x1 * pi_dr,
        x2 = lon2 - lon1,
        dLon = x2 * pi_dr;

    let a = Math.sin(dLat/2) * Math.sin(dLat/2) +
                Math.cos(lat1 * pi_dr) * Math.cos(lat2 * pi_dr) *
                Math.sin(dLon/2) * Math.sin(dLon/2);
    return 6371 * 2 * Math.atan2(Math.sqrt(a), Math.sqrt(1-a));
}

function standardize_values(array_values){
    let new_values = [];
    let minV = min_fast(values_json);
    let maxV = max_fast(values_json);
    for(let i=0; i<values_json.length; i++) {
        new_values.push((values_json[i] - minV ) / ( maxV - minV ));
    }
    return new_values;
}

function path_to_geojson(id_layer){
    if(id_layer.indexOf('#') != 0)
        id_layer = ["#", id_layer].join('');
    var result_geojson = [];
    d3.select(id_layer)
        .selectAll("path")
        .each(function(d,i){
            result_geojson.push({
                type: "Feature",
                id: i,
                properties: d.properties,
                geometry: {type: d.type, coordinates: d.coordinates}
            });
        });
    return JSON.stringify({
        type: "FeatureCollection",
        crs: { type: "name", properties: { name: "urn:ogc:def:crs:OGC:1.3:CRS84" } },
        features: result_geojson
    });
}

/**
* Perform an asynchronous request
*
* @param {String} method - the method like "GET" or "POST"
* @param {String} url - the targeted url
* @param {FormData} data - Optionnal, the data to be send
* @return {Promise} response
*/
function request_data(method, url, data){
    return new Promise(function(resolve, reject){
        var request = new XMLHttpRequest();
        request.open(method, url, true);
        request.onload = resolve;
        request.onerror = reject;
        request.send(data);
    });
}


/**
* Function computing the min of an array of values (tking care of empty/null/undefined slot)
*  - no fancy functionnalities here (it doesn't add anything comparing to Math.min.apply()
*    or d3.min() except a little speed-up)
*
* @param {Array} arr
* @return {Number} min
*/
function min_fast(arr){
  let min = arr[0];
  for(let i = 1; i < arr.length; ++i){
    let val = +arr[i];
    if(val && val < min)
       min = val;
  }
  return min;
}

/**
* Return the maximum value of an array of numbers
*
* @param {Array} arr - the array of numbers
* @return {Number} max
*/
function max_fast(arr){
  let max = arr[0];
  for(let i = 1; i < arr.length; ++i){
    let val = +arr[i];
    if(val > max)
       max = arr[i];
  }
  return max;
}

/**
* Test an array of numbers for negative values
*
* @param {Array} arr - the array of numbers
* @return {Bool} result - True or False, whether it contains negatives values or not
*/
function has_negative(arr){
  for(let i = 0; i < arr.length; ++i)
    if(+arr[i] < 0)
       return true;
  return false;
}

var round_value = function(val, nb){
    if(nb == undefined)
        return val;
    let dec_mult = +["1", Array(Math.abs(nb)).fill("0").join('')].join('');
    return nb >= 0
        ? Math.round(+val * dec_mult) / dec_mult
        : Math.round(+val / dec_mult) * dec_mult;
}

function display_error_during_computation(msg){
    msg = msg ? "Details : " + msg : "",
    swal({title: i18next.t("Error") + "!",
          text: i18next.t("Something wrong happened - Current operation has been aborted") + msg,
          type: "error",
          allowOutsideClick: false});
}<|MERGE_RESOLUTION|>--- conflicted
+++ resolved
@@ -1610,324 +1610,6 @@
     d3.selectAll(".params").attr("disabled", true);
 }
 
-<<<<<<< HEAD
-
-var fields_MTA = {
-    fill: function(layer){
-        if(!layer) return;
-        d3.selectAll(".params").attr("disabled", null);
-        let fields = type_col(layer, "number"),
-            fields_all = Object.getOwnPropertyNames(user_data[layer][0]),
-            nb_features = user_data[layer].length,
-            field1_selec = d3.select("#MTA_field_1"),
-            field2_selec = d3.select("#MTA_field_2"),
-            field_key_agg = d3.select("#MTA_field_key_agg");
-
-            fields.forEach(function(field){
-                field1_selec.append("option").text(field).attr("value", field);
-                field2_selec.append("option").text(field).attr("value", field);
-            });
-            fields_all.forEach(function(field){
-                field_key_agg.append("option").text(field).attr("value", field);
-            });
-
-
-    },
-    unfill: function(){
-        let field1_selec = document.getElementById("MTA_field_1"),
-            field2_selec = document.getElementById("MTA_field_2"),
-            field_key_agg = document.getElementById("MTA_field_key_agg");
-
-        for(let i = field1_selec.childElementCount - 1; i > -1; i--){
-            field1_selec.removeChild(field1_selec.children[i]);
-            field2_selec.removeChild(field2_selec.children[i]);
-        }
-
-        unfillSelectInput(field_key_agg);
-        d3.selectAll(".params").attr("disabled", true);
-    }
-};
-
-
-function fillMenu_MTA(){
-    var prepare_mta = function(choosen_method, var1_name, var2_name, layer, nb_features){
-        var table_to_send = {},
-            object_to_send = {};
-        if (choosen_method != "local_dev"){
-            table_to_send[var1_name] = [];
-            table_to_send[var2_name] = [];
-            for(let i=0; i<nb_features; i++){
-                table_to_send[var1_name].push(+user_data[layer][i][var1_name]);
-                table_to_send[var2_name].push(+user_data[layer][i][var2_name]);
-            }
-            object_to_send["method"] = choosen_method;
-            if(choosen_method == "territorial_dev"){
-                let key_name = field_key_agg.node().value;
-                table_to_send[key_name] = user_data[layer].map(i => i[key_name]);
-                object_to_send["key_field_name"] = key_name;
-            } else if(choosen_method == "general_dev"){
-                object_to_send["ref_value"] = +ref_ratio.node().value;
-            }
-            object_to_send["table"] = table_to_send;
-            object_to_send["var1_name"] = var1_name;
-            object_to_send["var2_name"] = var2_name;
-
-        } else if (choosen_method == "local_dev"){
-            let val = +val_param_general_dev.node().value,
-                param_name = param_general_dev.node().value == "dist" ? "dist" : "order",
-                val1_to_send = {},
-                val2_to_send = {};
-
-            if(current_layers[layer].original_fields.has(var1_name))
-                val1_to_send[var1_name] = [];
-            else
-                val1_to_send[var1_name] = user_data[layer].map(i => +i[var1_name]);
-
-            if(current_layers[layer].original_fields.has(var2_name))
-                val2_to_send[var2_name] = [];
-            else
-                val2_to_send[var2_name] = user_data[layer].map(i => +i[var2_name]);
-
-            object_to_send["topojson"] = current_layers[layer].key_name;
-            object_to_send["var1"] = JSON.stringify(val1_to_send);
-            object_to_send["var2"] = JSON.stringify(val2_to_send);
-            object_to_send["order"] = (param_name == "order") ? val : null;
-            object_to_send["dist"] = (param_name == "dist") ? val : null;
-        }
-        return object_to_send;
-    }
-
-    var MTA_methods = [["General Deviation", "general_dev"],
-                       ["Territorial deviation", "territorial_dev"],
-                       ["Local deviation", "local_dev"]];
-
-    var dv2 = section2.append("p").attr("class", "form-rendering");
-
-    var method_selec = dv2.append("p").style("margin", "auto").html("Analysis method")
-                            .insert("select").attr("class", "params");
-    MTA_methods.forEach(method => { method_selec.append("option").text(method[0]).attr("value", method[1]) });
-    // TODO : (de)activate the appropriates options according to the selected method (key / ref / etc.)
-    var field1_selec = dv2.append("p").html("First field :")
-                            .insert("select").attr("class", "params").attr("id", "MTA_field_1");
-    var field2_selec = dv2.append("p").html("Second field :")
-                            .insert("select").attr("class", "params").attr("id", "MTA_field_2");
-    var field_key_agg = dv2.append("p").html("Aggregation key field :")
-                            .insert("select").attr("class", "params").attr("id", "MTA_field_key_agg").attr("disabled", true);
-    var ref_ratio = dv2.append("p").html("Reference ratio :")
-                            .insert("input").attrs({type: "number", min: 0, max: 10000000, step: 0.1});
-    var type_deviation = dv2.append("p").html("Type of deviation")
-                            .insert("select").attr("class", "params");
-    [["Relative deviation", "rel"],
-     ["Absolute deviation", "abs"],
-     ["Compute both", "both"]].forEach(type_dev => {
-        type_deviation.append("option").text(type_dev[0]).attr("value", type_dev[1]) });
-
-    var a = dv2.append('div').style("margin-bottom", "15px");
-
-    var param_general_dev = a.insert("select")
-                                .styles({"background-color": "#e5e5e5", "border-color": "transparent"})
-                                .attr("class", "params")
-                                .attr("disabled", true);
-
-    [["Distance defining the contiguity", "dist"],
-     ["Contiguity order", "order"]].forEach( param => {
-            param_general_dev.append("option").text(param[0]).attr("value", param[1])  });
-
-    var val_param_general_dev = a.insert('input')
-                                    .style("width", "85px")
-                                    .attrs({type: "number", min: 0, max:1000000, step:1})
-                                    .attr("disabled", true);
-
-    // Each MTA method (global/local/medium) is associated with some
-    // specific arguments to enable/disabled accordingly
-    method_selec.on("change", function(){
-        if(this.value == "general_dev"){
-            ref_ratio.attr("disabled", null);
-            field_key_agg.attr("disabled", true);
-            param_general_dev.attr("disabled", true);
-            val_param_general_dev.attr("disabled", true);
-        } else if(this.value == "territorial_dev"){
-            ref_ratio.attr("disabled", true);
-            field_key_agg.attr("disabled", null);
-            param_general_dev.attr("disabled", true);
-            val_param_general_dev.attr("disabled", true);
-        } else if(this.value == "local_dev"){
-            ref_ratio.attr("disabled", true);
-            field_key_agg.attr("disabled", true);
-            param_general_dev.attr("disabled", null);
-            val_param_general_dev.attr("disabled", null);
-        }
-    });
-
-    // TODO : check that fields are correctly filled before trying to prepare the query
-    // ... and only enable the "compute" button when they are
-    var ok_button = dv2.insert("p").styles({"text-align": "right", margin: "auto"})
-                        .append("button")
-                        .attr("value", "yes")
-                        .attr("id", "yes")
-                        .attr("class", "params button_st2")
-                        .html(i18next.t("Compute and render"));
-
-
-    // Where the real job is done :
-    ok_button.on("click", function(){
-        let choosen_method = method_selec.node().value,
-            var1_name = field1_selec.node().value,
-            var2_name = field2_selec.node().value,
-            formToSend = new FormData(),
-            layer = Object.getOwnPropertyNames(user_data)[0],
-            nb_features = user_data[layer].length,
-            opt_nb_class = Math.floor(1 + 3.3 * Math.log10(nb_features)),
-            object_to_send = prepare_mta(choosen_method, var1_name, var2_name, layer, nb_features),
-            target_url = (choosen_method == "local_dev") ? "/R_compute/MTA_geo" : "/R_compute/MTA_d",
-            type_dev = type_deviation.node().value;
-
-        if(type_dev != "both"){
-            object_to_send["type_dev"] = type_dev;
-            formToSend.append("json", JSON.stringify(object_to_send))
-            $.ajax({
-                processData: false,
-                contentType: false,
-                url: target_url,
-                data: formToSend,
-                type: 'POST',
-                error: function(error) { display_error_during_computation(); console.log(error); },
-                success: function(data){
-                    current_layers[layer].is_result = true;
-                    let result_values = JSON.parse(data),
-                        type_dev = (type_deviation.node().value == "abs") ? "AbsoluteDeviation" : "RelativeDeviation";
-
-                    if(result_values.values){
-                        let field_name = [choosen_method, type_dev, var1_name, var2_name].join('_');
-                        for(let i=0; i<nb_features; ++i)
-                            user_data[layer][i][field_name] = result_values.values[i];
-                        if(type_dev == "RelativeDeviation"){
-                            let lyr_name_to_add = check_layer_name([layer, "MTA", type_dev, field_name].join('_'));
-                            let disc_result = discretize_to_colors(result_values.values, "Quantiles", opt_nb_class, "Reds");
-                            let rendering_params = {
-                                nb_class: opt_nb_class,
-                                type: "Quantiles",
-                                breaks: disc_result[2],
-                                colors: disc_result[3],
-                                colorsByFeature: disc_result[4],
-                                renderer:  ["Choropleth", "MTA", choosen_method].join('_'),
-                                rendered_field: field_name,
-                                new_name: lyr_name_to_add
-                                    };
-                            render_choro(layer, rendering_params);
-                            current_layers[lyr_name_to_add].colors_breaks = disc_result[2];
-                            current_layers[lyr_name_to_add].renderer = ["MTA", type_dev].join('_');
-                            current_layers[lyr_name_to_add].rendered_field = field_name;
-                        } else if (type_dev == "AbsoluteDeviation"){
-                            let new_lyr_name = check_layer_name(["MTA", "AbsoluteDev", var1_name, var2_name].join('_')),
-                                rand_color = Colors.random(),
-                                rendering_params = {
-                                    new_name: new_lyr_name,
-                                    field: field_name,
-                                    nb_features: nb_features,
-                                    ref_layer_name: layer,
-                                    symbol: "circle",
-                                    max_size: 22,
-                                    ref_size: 0.1,
-                                    fill_color: rand_color,
-                                    values_to_use: result_values.values
-                                    };
-                            make_prop_symbols(rendering_params);
-                            current_layers[new_lyr_name].renderer = "PropSymbols_MTA";
-                            zoom_without_redraw();
-                            switch_accordion_section();
-                        }
-                    } else if(result_values.Error){
-                        alert(result_values.Error);
-                        return;
-                    }
-                }
-            });
-        } else if (type_dev == "both"){
-            object_to_send["type_dev"] = "abs";
-            formToSend.append("json", JSON.stringify(object_to_send));
-            $.ajax({
-                processData: false,
-                contentType: false,
-                url: target_url,
-                data: formToSend,
-                type: 'POST',
-                error: function(error) { display_error_during_computation(); console.log(error); },
-                success: function(data){
-                    let result_values_abs = JSON.parse(data);
-                    if(result_values_abs.values){
-                        var field_name2 = [choosen_method, "AbsoluteDeviation", var1_name, var2_name].join('_');
-                        for(let i=0; i<nb_features; ++i)
-                            user_data[layer][i][field_name2] = +result_values_abs.values[i];
-                    } else if (result_values.Error){
-                        alert(result_values.Error);
-                        return;
-                    }
-                    object_to_send["type_dev"] = "rel";
-                    formToSend = new FormData();
-                    formToSend.append("json", JSON.stringify(object_to_send));
-                    $.ajax({
-                        processData: false,
-                        contentType: false,
-                        url: target_url,
-                        data: formToSend,
-                        type: 'POST',
-                        error: function(error) { display_error_during_computation(); console.log(error); },
-                        success: function(data2){
-                            let result_values_rel = JSON.parse(data2),
-                                disc_result;
-                            if(result_values_rel.values){
-                                let field_name1 = [choosen_method, "RelativeDeviation", var1_name, var2_name].join('_'),
-                                    new_lyr_name = check_layer_name(["MTA", var1_name, var2_name].join('_'));
-                                for(let i=0; i<nb_features; ++i)
-                                    user_data[layer][i][field_name1] = +result_values_rel.values[i];
-                                while(true){
-                                    let disc_meth = "Quantiles";
-                                    disc_result = discretize_to_colors(result_values_rel.values, disc_meth, opt_nb_class + 1, "Reds");
-                                    if(disc_result) break;
-                                    else {
-                                        disc_meth = "Jenks";
-                                        disc_result = discretize_to_colors(result_values_rel.values, disc_meth, opt_nb_class + 1, "Reds");
-                                    }
-                                    if(disc_result) break;
-                                    opt_nb_class = opt_nb_class - 1;
-                                }
-                                console.log(disc_result)
-                                let rendering_params = {
-                                        new_name: new_lyr_name,
-                                        field: field_name2,
-                                        nb_features: nb_features,
-                                        ref_layer_name: layer,
-                                        symbol: "circle",
-                                        max_size: 22,
-                                        ref_size: 0.1,
-                                        fill_color: disc_result[4],
-                                        values_to_use: result_values_abs.values.concat([])
-                                        };
-                                make_prop_symbols(rendering_params);
-                                let col_breaks = [];
-                                for(let i = 0, len_i = disc_result[2].length - 1; i < len_i; ++i)
-                                    col_breaks.push([[disc_result[2][i], disc_result[2][i+1]].join(' - '), disc_result[3][i]])
-                                current_layers[new_lyr_name].colors_breaks = col_breaks;
-                                current_layers[new_lyr_name].fill_color = {class: current_layers[new_lyr_name].features_order.map(obj => obj[3])}
-                                current_layers[new_lyr_name].renderer = "PropSymbolsChoro_MTA";
-                                current_layers[new_lyr_name].rendered_field2 = field_name1;
-                                switch_accordion_section();
-
-                            } else if (result_values.Error){
-                                alert(result_values.Error);
-                                return;
-                            }
-                        }
-                    });
-                }
-            });
-        }
-    });
-}
-
-=======
->>>>>>> 61c6a512
 var get_first_guess_span = function(){
     let bbox = _target_layer_file.bbox,
         abs = Math.abs;
@@ -3429,14 +3111,10 @@
                         if(parent)
                             parent.display_table(layer_name);
                     }, function(error){
-<<<<<<< HEAD
-                        display_error_during_computation(); console.log(error);
-=======
                         if(error != "Invalid name")
                             display_error_during_computation();
                         console.log(error);
                         document.querySelector("body").style.cursor = "";
->>>>>>> 61c6a512
                 }).done(()=> { document.querySelector("body").style.cursor = ""; });
             }
         });
@@ -3649,4 +3327,4 @@
           text: i18next.t("Something wrong happened - Current operation has been aborted") + msg,
           type: "error",
           allowOutsideClick: false});
-}+}
